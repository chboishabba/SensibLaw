--- conflicted
+++ resolved
@@ -15,13 +15,10 @@
     "requests",
     "fastapi",
     "matplotlib",
-<<<<<<< HEAD
     "jsonschema",
     "pyyaml",
-=======
     "graphviz",
     "networkx",
->>>>>>> 8fa66b2d
 ]
 
 [project.optional-dependencies]
