from __future__ import annotations

<<<<<<< HEAD
from dataclasses import dataclass
from typing import Dict, Sequence, List, Tuple, Set, TypedDict, Any
=======
from dataclasses import dataclass, field
import re
from typing import Dict, Sequence, List, Tuple, Set
>>>>>>> 8b7a8799

from .factors import GLJ_PERMANENT_STAY_CUES


@dataclass
class CaseSilhouette:
    """Concise representation of a case for comparison.

    Attributes:
        fact_tags: Mapping of fact descriptors to paragraph index.
        holding_hints: Mapping of holding descriptors to paragraph index.
        paragraphs: Original paragraph texts.
    """

    fact_tags: Dict[str, int]
    holding_hints: Dict[str, int]
    paragraphs: Sequence[str]
    anchors: Dict[int, str] = field(default_factory=dict)


def extract_case_silhouette(paragraphs: Sequence[str]) -> CaseSilhouette:
    """Extract a minimal silhouette from judgment paragraphs.

    The first three paragraphs are treated as fact tags. Any paragraph starting
    with "Held" (case-insensitive) is treated as a holding hint.
    """

    facts: Dict[str, int] = {}
    holdings: Dict[str, int] = {}
    anchors: Dict[int, str] = {}

    bracket_re = re.compile(r"\[(\d+)\]")
    pilcrow_re = re.compile(r"¶(\d+)")
    heading_re = re.compile(r"^\s*(\d+)[\.\)]?\s+")

    for idx, para in enumerate(paragraphs):
        text = para.strip()
        if not text:
            continue
        # anchor detection
        anchor_match = bracket_re.search(text)
        if anchor_match:
            anchors[idx] = anchor_match.group(0)
        else:
            anchor_match = pilcrow_re.search(text)
            if anchor_match:
                anchors[idx] = anchor_match.group(0)
            else:
                heading_match = heading_re.match(text)
                if heading_match:
                    anchors[idx] = heading_match.group(1)
        if idx < 3:
            facts[text] = idx
        if text.lower().startswith("held"):
            holdings[text] = idx
    return CaseSilhouette(facts, holdings, list(paragraphs), anchors)


def extract_holding_and_facts(paragraphs: Sequence[str]) -> Tuple[Set[str], Set[str]]:
    """Return sets of holding hints and fact tags from *paragraphs*.

    This is a lightweight helper primarily intended for tests and simple
    experiments.  It mirrors :func:`extract_case_silhouette` but returns two
    sets rather than a dataclass so that callers can easily reason about the
    extracted strings.
    """

    silhouette = extract_case_silhouette(paragraphs)
    holdings = set(silhouette.holding_hints.keys())
    facts = set(silhouette.fact_tags.keys())
    return holdings, facts


class ComparisonResult(TypedDict):
    """Mapping describing similarities and differences between cases."""

    overlaps: List[Dict[str, Any]]
    missing: List[Dict[str, Any]]
    overlap_tokens: List[str]
    a_only_tokens: List[str]
    b_only_tokens: List[str]


def compare_cases(base: CaseSilhouette, candidate: CaseSilhouette) -> ComparisonResult:
    """Compare two case silhouettes.

    Returns a dictionary with overlaps and missing conditions. Overlaps include
    supporting citations to paragraph indices and texts from both cases.
    """

    overlaps: List[Dict[str, Any]] = []
    missing: List[Dict[str, Any]] = []

    for fact, base_idx in base.fact_tags.items():
        if fact in candidate.fact_tags:
            cand_idx = candidate.fact_tags[fact]
            overlaps.append(
                {
                    "type": "fact",
                    "text": fact,
                    "base": {
                        "index": base_idx,
                        "paragraph": base.paragraphs[base_idx],
                        "anchor": base.anchors.get(base_idx),
                    },
                    "candidate": {
                        "index": cand_idx,
                        "paragraph": candidate.paragraphs[cand_idx],
                        "anchor": candidate.anchors.get(cand_idx),
                    },
                }
            )
        else:
            missing.append(
                {
                    "type": "fact",
                    "text": fact,
                    "base": {
                        "index": base_idx,
                        "paragraph": base.paragraphs[base_idx],
                        "anchor": base.anchors.get(base_idx),
                    },
                }
            )

    for holding, base_idx in base.holding_hints.items():
        if holding in candidate.holding_hints:
            cand_idx = candidate.holding_hints[holding]
            overlaps.append(
                {
                    "type": "holding",
                    "text": holding,
                    "base": {
                        "index": base_idx,
                        "paragraph": base.paragraphs[base_idx],
                        "anchor": base.anchors.get(base_idx),
                    },
                    "candidate": {
                        "index": cand_idx,
                        "paragraph": candidate.paragraphs[cand_idx],
                        "anchor": candidate.anchors.get(cand_idx),
                    },
                }
            )
        else:
            missing.append(
                {
                    "type": "holding",
                    "text": holding,
                    "base": {
                        "index": base_idx,
                        "paragraph": base.paragraphs[base_idx],
                        "anchor": base.anchors.get(base_idx),
                    },
                }
            )

    base_facts = set(base.fact_tags.keys())
    cand_facts = set(candidate.fact_tags.keys())
    return {
        "overlaps": overlaps,
        "missing": missing,
        "overlap_tokens": sorted(base_facts & cand_facts),
        "a_only_tokens": sorted(base_facts - cand_facts),
        "b_only_tokens": sorted(cand_facts - base_facts),
    }


def compare_story_to_case(
    story_tags: Dict[str, bool], case: CaseSilhouette
) -> Dict[str, List[dict]]:
    """Compare fact tags from a story to a case silhouette.

    ``story_tags`` is a mapping of factor identifiers to booleans indicating
    whether the fact is present in the story.  ``case`` provides the paragraphs
    from the base case which are scanned for cues defined in
    :mod:`src.distinguish.factors`.

    The result mirrors :func:`compare_cases` but only includes overlaps and
    missing factors referencing case paragraph indices.
    """

    overlaps: List[dict] = []
    missing: List[dict] = []

    for tag, present in story_tags.items():
        if not present:
            continue

        pattern = GLJ_PERMANENT_STAY_CUES.get(tag)
        match_idx = None
        if pattern:
            regex = re.compile(pattern, re.IGNORECASE)
            for idx, para in enumerate(case.paragraphs):
                if regex.search(para):
                    match_idx = idx
                    break

        if match_idx is not None:
            overlaps.append(
                {
                    "id": tag,
                    "base": {"anchor": None},
                    "candidate": {
                        "index": match_idx,
                        "paragraph": case.paragraphs[match_idx],
                        "anchor": case.anchors.get(match_idx),
                    },
                }
            )
        else:
            missing.append(
                {
                    "id": tag,
                    "base": {"anchor": None},
                    "candidate": {"anchor": None},
                }
            )

    return {"overlaps": overlaps, "missing": missing}<|MERGE_RESOLUTION|>--- conflicted
+++ resolved
@@ -1,13 +1,11 @@
 from __future__ import annotations
 
-<<<<<<< HEAD
 from dataclasses import dataclass
 from typing import Dict, Sequence, List, Tuple, Set, TypedDict, Any
-=======
+
 from dataclasses import dataclass, field
 import re
 from typing import Dict, Sequence, List, Tuple, Set
->>>>>>> 8b7a8799
 
 from .factors import GLJ_PERMANENT_STAY_CUES
 
