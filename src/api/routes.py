--- conflicted
+++ resolved
@@ -225,12 +225,9 @@
 router = APIRouter()
 _graph = LegalGraph()
 
-<<<<<<< HEAD
 _EVENT_SCHEMA = load_schema("event.schema.yaml")
 _RULE_CHECK_SCHEMA = load_schema("rule_check.schema.yaml")
-=======
 _policy = PolicyEngine({"if": "SACRED_DATA", "then": "require", "else": "allow"})
->>>>>>> cc4278c9
 
 
 def generate_subgraph(seed: str, hops: int, consent: bool = False) -> Dict[str, Any]:
