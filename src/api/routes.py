--- conflicted
+++ resolved
@@ -147,7 +147,6 @@
     return execute_tests(payload.ids, payload.story)
 
 
-<<<<<<< HEAD
 _FAKE_TREATMENTS: Dict[str, List[Dict[str, Any]]] = {
     "case123": [
         # Intentionally out of order to exercise sorting logic
@@ -155,10 +154,9 @@
         {"citation": "1 CLR 1", "treatment": "followed"},
     ]
 }
-=======
+
 def fetch_case_treatment(case_id: str) -> Dict[str, Any]:
     """Aggregate treatments for ``case_id`` from incoming citations.
->>>>>>> a203ddec
 
     Each incoming edge is expected to provide ``relation`` and ``court``
     metadata.  The contribution of an edge to its relation's total score is the
@@ -168,11 +166,9 @@
 
     if case_id not in _graph.nodes:
         raise HTTPException(status_code=404, detail="Case not found")
-<<<<<<< HEAD
     # Sort treatments deterministically by citation for stable CLI output
     ordered = sorted(treatments, key=lambda t: t["citation"])
     return {"case_id": case_id, "treatments": ordered}
-=======
 
     totals: Dict[str, float] = defaultdict(float)
     counts: Dict[str, int] = defaultdict(int)
@@ -202,7 +198,6 @@
 
     records.sort(key=lambda r: r["total"], reverse=True)
     return {"case_id": case_id, "treatments": records}
->>>>>>> a203ddec
 
 
 @router.get("/cases/{case_id}/treatment")
