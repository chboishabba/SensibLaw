--- conflicted
+++ resolved
@@ -31,13 +31,12 @@
     lpo_tags: Optional[List[str]] = None
     cco_tags: Optional[List[str]] = None
     cultural_flags: Optional[List[str]] = None
-<<<<<<< HEAD
     canonical_id: Optional[str] = None
     provenance: Optional[str] = None
-=======
+
     jurisdiction_codes: List[str] = field(default_factory=list)
     ontology_tags: Dict[str, List[str]] = field(default_factory=dict)
->>>>>>> cbf28d6a
+
 
     def to_dict(self) -> Dict[str, Any]:
         """Serialize metadata to a dictionary."""
@@ -61,13 +60,11 @@
             lpo_tags=data.get("lpo_tags"),
             cco_tags=data.get("cco_tags"),
             cultural_flags=data.get("cultural_flags"),
-<<<<<<< HEAD
             canonical_id=data.get("canonical_id"),
             provenance=data.get("provenance"),
-=======
+
             jurisdiction_codes=list(data.get("jurisdiction_codes", [])),
             ontology_tags=dict(data.get("ontology_tags", {})),
->>>>>>> cbf28d6a
         )
 
 
