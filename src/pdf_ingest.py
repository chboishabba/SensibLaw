"""PDF ingestion utilities producing :class:`Document` objects."""

import argparse
import json
import re
from datetime import date
from pathlib import Path
from typing import List, Optional

from pdfminer.high_level import extract_text

from .culture.overlay import get_default_overlay
from .glossary.service import lookup as lookup_gloss
from .ingestion.cache import HTTPCache
from .models.document import Document, DocumentMetadata, Provision
from .models.provision import Atom
from .rules import UNKNOWN_PARTY
from .rules.extractor import extract_rules


_CULTURAL_OVERLAY = get_default_overlay()


# ``section_parser`` is optional – tests may monkeypatch it. If it's not
# available, a trivial fallback is used which treats the entire body as a single
# provision.
try:  # pragma: no cover - executed conditionally
    from . import section_parser  # type: ignore
except Exception:  # pragma: no cover - optional dependency
    section_parser = None  # type: ignore
from . import section_parser


def extract_pdf_text(pdf_path: Path) -> List[dict]:
    """Extract text and headings from a PDF, returning pages with numbers."""

    raw = extract_text(str(pdf_path)) or ""
    pages: List[dict] = []
    for i, page_text in enumerate(raw.split("\f"), start=1):
        lines = [
            re.sub(r"\s+", " ", line).strip()
            for line in page_text.splitlines()
            if line.strip()
        ]
        if not lines:
            continue
        heading = lines[0]
        body = " ".join(lines[1:]) if len(lines) > 1 else ""
        pages.append({"page": i, "heading": heading, "text": body})
    return pages


def build_metadata(pdf_path: Path, pages: List[dict]) -> dict:
    """Create metadata wrapper for extracted pages."""

    return {
        "source": pdf_path.name,
        "page_count": len(pages),
        "pages": pages,
    }


def save_json(pages: List[dict], output_path: Path, source: Path) -> None:
    """Save extracted pages as JSON."""

    output_path.parent.mkdir(parents=True, exist_ok=True)
    data = {
        "source": str(source),
        "page_count": len(pages),
        "pages": pages,
    }
    with output_path.open("w", encoding="utf-8") as f:
        json.dump(data, f, ensure_ascii=False, indent=2)


def download_pdf(url: str, cache: HTTPCache, dest: Path) -> Path:
    """Download a PDF using :class:`HTTPCache` and save to ``dest``."""

    dest.write_bytes(cache.fetch(url))
    return dest


def _rules_to_atoms(rules) -> List[Atom]:
    atoms: List[Atom] = []
    for r in rules:
        who = getattr(r, "party", None) or UNKNOWN_PARTY
        who_text = getattr(r, "who_text", None) or getattr(r, "actor", None)
        text = f"{r.actor} {r.modality} {r.action}".strip()
        if r.conditions:
            text += f" {r.conditions}"
        if r.scope:
            text += f" {r.scope}"
        atoms.append(
            Atom(
                type="rule",
                role="principle",
                text=text.strip() or None,
                who=who,
                conditions=r.conditions,
                gloss=who_text or None,
            )
        )

        for role, fragments in (r.elements or {}).items():
            for fragment in fragments:
                gloss_entry = lookup_gloss(fragment)
                atoms.append(
                    Atom(
                        type="element",
                        role=role,
                        text=fragment,
                        who=who,
                        conditions=r.conditions if role == "circumstance" else None,
<<<<<<< HEAD
                        gloss=who_text or None,
=======
                        gloss=gloss_entry.text if gloss_entry else None,
                        gloss_metadata=(
                            dict(gloss_entry.metadata)
                            if gloss_entry and gloss_entry.metadata is not None
                            else None
                        ),
>>>>>>> 154bd9d7
                    )
                )
        if who == UNKNOWN_PARTY:
            atoms.append(
                Atom(
                    type="lint",
                    role="unknown_party",
                    text=f"Unclassified actor: {r.actor}".strip(),
                    who=UNKNOWN_PARTY,
                    gloss=who_text or None,
                )
            )
    return atoms


def _build_provision_from_node(node) -> Provision:
    provision = Provision(
        text=getattr(node, "text", ""),
        identifier=getattr(node, "identifier", None),
        heading=getattr(node, "heading", None),
        node_type=getattr(node, "node_type", None),
        rule_tokens=dict(getattr(node, "rule_tokens", {})),
        references=list(getattr(node, "references", [])),
    )
    provision.children = [
        _build_provision_from_node(child) for child in getattr(node, "children", [])
    ]
    return provision


def _build_provisions_from_nodes(nodes) -> List[Provision]:
    return [_build_provision_from_node(node) for node in nodes]


def build_document(
    pages: List[dict],
    source: Path,
    jurisdiction: Optional[str] = None,
    citation: Optional[str] = None,
    cultural_flags: Optional[List[str]] = None,
) -> Document:
    """Create a :class:`Document` from extracted pages."""

    body = "\n\n".join(f"{p['heading']}\n{p['text']}".strip() for p in pages)
    metadata = DocumentMetadata(
        jurisdiction=jurisdiction or "",
        citation=citation or "",
        date=date.today(),
        cultural_flags=cultural_flags,
        provenance=str(source),
    )

    if hasattr(section_parser, "parse_sections"):
        provisions = section_parser.parse_sections(body)
        if not provisions:
            provisions = [Provision(text=body)]
    else:  # Fallback: single provision containing entire body
        provisions = [Provision(text=body)]

    for prov in provisions:
        rules = extract_rules(prov.text)
        atoms = _rules_to_atoms(rules)
        prov.atoms.extend(atoms)
        prov.principles.extend([atom.text for atom in atoms if atom.text])

    document = Document(metadata=metadata, body=body, provisions=provisions)
    _CULTURAL_OVERLAY.apply(document)
    return document


def save_document(doc: Document, output_path: Path) -> None:
    """Persist a document to disk as JSON."""

    output_path.parent.mkdir(parents=True, exist_ok=True)
    with output_path.open("w", encoding="utf-8") as f:
        f.write(doc.to_json())


def process_pdf(
    pdf: Path,
    output: Optional[Path] = None,
    jurisdiction: Optional[str] = None,
    citation: Optional[str] = None,
    cultural_flags: Optional[List[str]] = None,
) -> Document:
    """Extract text, parse sections, run rule extraction and persist."""

    pages = extract_pdf_text(pdf)
    doc = build_document(pages, pdf, jurisdiction, citation, cultural_flags)
    out = output or Path("data/pdfs") / (pdf.stem + ".json")
    save_document(doc, out)
    return doc


def main() -> None:
    """Command line entry point."""

    parser = argparse.ArgumentParser(
        description="Extract rules from a PDF and save as a Document"
    )
    parser.add_argument("pdf", type=Path, help="Path to PDF file")
    parser.add_argument("-o", "--output", type=Path, help="Output JSON path")
    parser.add_argument("--jurisdiction", help="Jurisdiction metadata")
    parser.add_argument("--citation", help="Citation metadata")
    parser.add_argument(
        "--cultural-flags", nargs="*", help="List of cultural sensitivity flags"
    )
    args = parser.parse_args()

    doc = process_pdf(
        args.pdf,
        output=args.output,
        jurisdiction=args.jurisdiction,
        citation=args.citation,
        cultural_flags=args.cultural_flags,
    )
    print(doc.to_json())


if __name__ == "__main__":  # pragma: no cover
    main()<|MERGE_RESOLUTION|>--- conflicted
+++ resolved
@@ -111,16 +111,14 @@
                         text=fragment,
                         who=who,
                         conditions=r.conditions if role == "circumstance" else None,
-<<<<<<< HEAD
                         gloss=who_text or None,
-=======
+
                         gloss=gloss_entry.text if gloss_entry else None,
                         gloss_metadata=(
                             dict(gloss_entry.metadata)
                             if gloss_entry and gloss_entry.metadata is not None
                             else None
                         ),
->>>>>>> 154bd9d7
                     )
                 )
         if who == UNKNOWN_PARTY:
