--- conflicted
+++ resolved
@@ -1526,15 +1526,12 @@
         glossary_registry: Glossary registry for definition lookups.
     """
 
-<<<<<<< HEAD
-=======
     inferred_jurisdiction, inferred_title = _infer_cover_metadata(pages)
     first_page_lines = pages[0].get("lines") if pages else None
     inferred_date = _extract_document_date(first_page_lines or [])
 
     body = "\n\n".join(f"{p['heading']}\n{p['text']}".strip() for p in pages)
     checksum = _compute_document_checksum(body)
->>>>>>> 5394f08d
     metadata = DocumentMetadata(
         jurisdiction=jurisdiction or inferred_jurisdiction or "",
         citation=citation or "",
