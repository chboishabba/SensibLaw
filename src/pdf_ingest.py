"""PDF ingestion utilities producing :class:`Document` objects."""

import argparse
import json
import logging
import re
import sys
from dataclasses import dataclass
from datetime import date
from pathlib import Path
from typing import Any, Dict, Iterable, List, Optional, Tuple

from pdfminer.high_level import extract_text

from .culture.overlay import get_default_overlay
from .glossary.service import lookup as lookup_gloss
from .ingestion.cache import HTTPCache
from .models.document import Document, DocumentMetadata, DocumentTOCEntry
from .models.provision import Atom, Provision, RuleAtom, RuleElement, RuleLint
from .rules import UNKNOWN_PARTY
from .rules.extractor import extract_rules
from .storage.core import Storage
from .storage.versioned_store import VersionedStore


logger = logging.getLogger(__name__)

_CULTURAL_OVERLAY = get_default_overlay()


_QUOTE_CHARS = "\"'“”‘’"
_TOC_PREFIX_RE = re.compile(
    r"^(?P<type>Part|Division|Subdivision|Section)\b", re.IGNORECASE
)
_TOC_LINE_RE = re.compile(
    r"^(?P<type>Part|Division|Subdivision|Section)\s+(?P<content>.+?)\s*(?P<page>\d+)$",
    re.IGNORECASE,
)
_TOC_DOT_LEADER_RE = re.compile(r"[.·⋅•●∙]{2,}")
_TOC_TITLE_SPLIT_RE = re.compile(r"\s*[-–—:]\s*")
_DEFINITION_START_RE = re.compile(
    r"^\s*(?P<term>[\"“][^\"”]+[\"”]|'[^']+')\s+"
    r"(?P<verb>means|includes)\s+(?P<definition>.+)$",
    re.IGNORECASE,
)
_DEFINITION_START_INLINE_RE = re.compile(
    r"(?P<term>[\"“][^\"”]+[\"”]|'[^']+')\s+(?P<verb>means|includes)\s+",
    re.IGNORECASE,
)
_DEFINITION_HEADING_RE = re.compile(
    r"\b(definitions?|interpretation|defined terms)\b",
    re.IGNORECASE,
)
_SCOPE_NODE_TYPES = {"part", "division", "section"}


def _normalise_term_key(term: str) -> str:
    return " ".join(term.strip().split()).lower()


def _normalise_definition_key(definition: str) -> str:
    return " ".join(definition.strip().split()).lower()


def _strip_quotes(value: str) -> str:
    return value.strip().strip(_QUOTE_CHARS)


def _clone_metadata(metadata: Optional[Dict[str, Any]]) -> Optional[Dict[str, Any]]:
    if metadata is None:
        return None
    return dict(metadata)


@dataclass(frozen=True)
class GlossaryRecord:
    id: int
    term: str
    definition: str
    metadata: Optional[Dict[str, Any]] = None


class GlossaryRegistry:
    """Manage glossary entries backed by :class:`Storage`."""

    def __init__(self, storage: Optional[Storage] = None):
        self._storage = storage or Storage(":memory:")
        self._owns_storage = storage is None
        self._cache_by_term: Dict[str, GlossaryRecord] = {}
        self._cache_by_definition: Dict[str, GlossaryRecord] = {}

    def close(self) -> None:
        if self._owns_storage and self._storage is not None:
            self._storage.close()
            self._storage = None

    def _ensure_storage(self) -> Storage:
        if self._storage is None:
            raise RuntimeError("GlossaryRegistry has been closed")
        return self._storage

    def _cache_record(self, record: GlossaryRecord) -> GlossaryRecord:
        term_key = _normalise_term_key(record.term)
        definition_key = _normalise_definition_key(record.definition)
        self._cache_by_term[term_key] = record
        if definition_key:
            self._cache_by_definition[definition_key] = record
        return record

    def _record_from_entry(self, entry) -> GlossaryRecord:
        return self._cache_record(
            GlossaryRecord(
                id=entry.id or 0,
                term=entry.term,
                definition=entry.definition,
                metadata=_clone_metadata(entry.metadata),
            )
        )

    def register_definition(
        self,
        term: str,
        definition: str,
        metadata: Optional[Dict[str, Any]] = None,
    ) -> Optional[GlossaryRecord]:
        term = term.strip()
        definition = definition.strip()
        if not term or not definition:
            return None

        metadata_copy = _clone_metadata(metadata)
        term_key = _normalise_term_key(term)
        definition_key = _normalise_definition_key(definition)

        cached = self._cache_by_term.get(term_key)
        if cached and _normalise_definition_key(cached.definition) == definition_key:
            if metadata_copy is not None and cached.metadata != metadata_copy:
                cached = GlossaryRecord(
                    id=cached.id,
                    term=cached.term,
                    definition=cached.definition,
                    metadata=metadata_copy,
                )
                self._cache_record(cached)
            return cached

        storage = self._ensure_storage()
        entry = storage.get_glossary_entry_by_term(term)
        if entry is None:
            entry_id = storage.insert_glossary_entry(term, definition, metadata_copy)
            entry = storage.get_glossary_entry(entry_id)
        else:
            stored_definition_key = _normalise_definition_key(entry.definition)
            desired_metadata = (
                metadata_copy
                if metadata_copy is not None
                else _clone_metadata(entry.metadata)
            )
            if stored_definition_key != definition_key or (
                metadata_copy is not None
                and _clone_metadata(entry.metadata) != metadata_copy
            ):
                storage.update_glossary_entry(
                    entry.id,
                    term=entry.term,
                    definition=definition,
                    metadata=desired_metadata,
                )
                entry = storage.get_glossary_entry(entry.id)

        if entry is None:
            return None

        return self._record_from_entry(entry)

    def resolve(self, term: Optional[str]) -> Optional[GlossaryRecord]:
        if not term:
            return None
        term_key = _normalise_term_key(term)
        cached = self._cache_by_term.get(term_key)
        if cached:
            return cached
        entry = self._ensure_storage().get_glossary_entry_by_term(term)
        if entry is None:
            return None
        return self._record_from_entry(entry)

    def resolve_by_definition(
        self, definition: Optional[str]
    ) -> Optional[GlossaryRecord]:
        if not definition:
            return None
        definition_key = _normalise_definition_key(definition)
        cached = self._cache_by_definition.get(definition_key)
        if cached:
            return cached
        entry = self._ensure_storage().find_glossary_entry_by_definition(definition)
        if entry is None:
            return None
        return self._record_from_entry(entry)


def _finalise_definition(parts: List[str]) -> str:
    joined = " ".join(part.strip().rstrip(";") for part in parts if part.strip())
    return re.sub(r"\s+", " ", joined).strip()


def _split_definition_line(raw_line: str) -> List[str]:
    matches = list(_DEFINITION_START_INLINE_RE.finditer(raw_line))
    if len(matches) <= 1:
        return [raw_line]

    segments: List[str] = []
    first_start = matches[0].start()
    prefix = raw_line[:first_start].strip()
    if prefix:
        segments.append(prefix)

    for index, match in enumerate(matches):
        start = match.start()
        end = matches[index + 1].start() if index + 1 < len(matches) else len(raw_line)
        segment = raw_line[start:end].strip()
        if segment:
            segments.append(segment)

    return segments or [raw_line]


def _extract_definition_entries(text: str) -> Dict[str, str]:
    entries: Dict[str, str] = {}
    current_term: Optional[str] = None
    collected: List[str] = []

    for raw_line in text.splitlines():
        for segment in _split_definition_line(raw_line):
            line = segment.strip()
            if not line:
                if current_term and collected:
                    entries[current_term] = _finalise_definition(collected)
                current_term = None
                collected = []
                continue

            cleaned = _PRINCIPLE_LEADING_NUMBERS.sub("", line)
            cleaned = _PRINCIPLE_LEADING_ENUM.sub("", cleaned)
            match = _DEFINITION_START_RE.match(cleaned)
            if match:
                if current_term and collected:
                    entries[current_term] = _finalise_definition(collected)
                current_term = _strip_quotes(match.group("term"))
                collected = [match.group("definition").strip()]
                continue

            if current_term:
                collected.append(cleaned)

    if current_term and collected:
        entries[current_term] = _finalise_definition(collected)

    return entries


_DEFAULT_GLOSSARY_REGISTRY = GlossaryRegistry()


def _is_definition_heading(heading: Optional[str]) -> bool:
    if not heading:
        return False
    return bool(_DEFINITION_HEADING_RE.search(heading))


def _iter_provisions_with_ancestors(
    provisions: List[Provision],
    ancestors: Optional[List[Provision]] = None,
):
    if ancestors is None:
        ancestors = []
    for provision in provisions:
        yield provision, list(ancestors)
        if provision.children:
            ancestors.append(provision)
            yield from _iter_provisions_with_ancestors(provision.children, ancestors)
            ancestors.pop()


def _collect_definition_text(provision: Provision) -> str:
    parts: List[str] = []
    if provision.heading:
        parts.append(provision.heading)
    if provision.text:
        parts.append(provision.text)
    for child in provision.children:
        child_text = _collect_definition_text(child)
        if not child_text:
            continue
        if child.identifier:
            parts.append(f"{child.identifier} {child_text}".strip())
        else:
            parts.append(child_text)
    return "\n".join(part for part in parts if part.strip()).strip()


def _build_scope_entries(
    ancestors: List[Provision], provision: Provision
) -> List[Dict[str, Optional[str]]]:
    scope_entries: List[Dict[str, Optional[str]]] = []
    for node in ancestors:
        if node.node_type in _SCOPE_NODE_TYPES:
            scope_entries.append(
                {
                    "node_type": node.node_type,
                    "identifier": node.identifier,
                    "heading": node.heading,
                }
            )
    if provision.node_type in _SCOPE_NODE_TYPES:
        scope_entries.append(
            {
                "node_type": provision.node_type,
                "identifier": provision.identifier,
                "heading": provision.heading,
            }
        )
    return scope_entries


def _register_definition_provisions(
    provisions: List[Provision],
    registry: GlossaryRegistry,
) -> None:
    if not provisions:
        return

    for provision, ancestors in _iter_provisions_with_ancestors(provisions):
        if provision.node_type != "section" or not _is_definition_heading(
            provision.heading
        ):
            continue

        definition_text = _collect_definition_text(provision)
        if not definition_text:
            continue

        entries = _extract_definition_entries(definition_text)
        if not entries:
            continue

        scope_entries = _build_scope_entries(ancestors, provision)
        metadata: Optional[Dict[str, Any]] = None
        if scope_entries:
            metadata = {"scope": [dict(entry) for entry in scope_entries]}

        for term, definition in entries.items():
            registry.register_definition(term, definition, metadata)


def _resolve_definition_roots(body: str, fallback: List[Provision]) -> List[Provision]:
    if not _has_section_parser():
        return fallback
    try:  # pragma: no cover - defensive guard around optional dependency
        nodes = section_parser.parse_sections(body)  # type: ignore[attr-defined]
    except Exception:
        return fallback
    structured = _build_provisions_from_nodes(nodes or [])
    return structured or fallback


# ``section_parser`` is optional – tests may monkeypatch it. If it's not
# available, a trivial fallback is used which treats the entire body as a single
# provision.
try:  # pragma: no cover - executed conditionally
    from .ingestion import section_parser as _ingestion_section_parser  # type: ignore
except Exception:  # pragma: no cover - optional dependency
    _ingestion_section_parser = None  # type: ignore
    _SECTION_PARSER_OPTIONAL_IMPORT_FAILED = True
else:  # pragma: no cover - only executed when optional import succeeds
    _SECTION_PARSER_OPTIONAL_IMPORT_FAILED = False

try:  # pragma: no cover - executed conditionally
    from . import section_parser as _root_section_parser  # type: ignore
except Exception:  # pragma: no cover - optional dependency
    _root_section_parser = None  # type: ignore
    _ROOT_SECTION_PARSER_IMPORT_FAILED = True
else:  # pragma: no cover - only executed when import succeeds
    _ROOT_SECTION_PARSER_IMPORT_FAILED = False

section_parser = _root_section_parser or _ingestion_section_parser  # type: ignore


def extract_pdf_text(pdf_path: Path) -> List[dict]:
    """Extract text and headings from a PDF, returning pages with numbers."""

    raw = extract_text(str(pdf_path)) or ""
    pages: List[dict] = []
    for i, page_text in enumerate(raw.split("\f"), start=1):
        lines = [
            re.sub(r"\s+", " ", line).strip()
            for line in page_text.splitlines()
            if line.strip()
        ]
        if not lines:
            continue
        heading = lines[0]
        body = " ".join(lines[1:]) if len(lines) > 1 else ""
        pages.append({"page": i, "heading": heading, "text": body, "lines": lines})
    return pages


def _normalise_toc_candidate(parts: List[str]) -> str:
    joined = " ".join(parts)
    joined = _TOC_DOT_LEADER_RE.sub(" ", joined)
    return re.sub(r"\s+", " ", joined).strip()


def _split_toc_identifier(content: str) -> Tuple[Optional[str], Optional[str]]:
    content = content.strip()
    if not content:
        return None, None

    split = _TOC_TITLE_SPLIT_RE.split(content, maxsplit=1)
    if len(split) == 2 and split[1].strip():
        identifier_part, title_part = split
    else:
        pieces = content.split(" ", 1)
        identifier_part = pieces[0]
        title_part = pieces[1] if len(pieces) > 1 else None

    identifier = identifier_part.strip().rstrip(".") or None
    title = title_part.strip() if title_part and title_part.strip() else None
    return identifier, title


def _parse_toc_page(lines: List[str]) -> List[DocumentTOCEntry]:
    entries: List[DocumentTOCEntry] = []
    buffer: List[str] = []

    for raw_line in lines:
        cleaned = re.sub(r"\s+", " ", raw_line).strip()
        if not cleaned:
            continue

        candidate_parts = buffer + [cleaned] if buffer else [cleaned]
        normalised = _normalise_toc_candidate(candidate_parts)
        match = _TOC_LINE_RE.match(normalised)
        if match:
            node_type = match.group("type").lower()
            content = match.group("content").strip()
            page_str = match.group("page")
            try:
                page_number = int(page_str)
            except ValueError:
                page_number = None
            identifier, title = _split_toc_identifier(content)
            entries.append(
                DocumentTOCEntry(
                    node_type=node_type,
                    identifier=identifier,
                    title=title,
                    page_number=page_number,
                )
            )
            buffer = []
            continue

        if buffer:
            buffer.append(cleaned)
            continue

        if _TOC_PREFIX_RE.match(cleaned):
            buffer = [cleaned]

    return entries


def _page_lines_for_toc(page: Dict[str, Any]) -> List[str]:
    lines = page.get("lines")
    if isinstance(lines, list):
        return [str(line) for line in lines]

    collected: List[str] = []
    heading = page.get("heading")
    if heading:
        collected.append(str(heading))
    text = page.get("text")
    if text:
        collected.extend(str(text).splitlines())
    return collected


def parse_table_of_contents(pages: List[dict]) -> List[DocumentTOCEntry]:
    """Parse table-of-contents pages into a hierarchical structure."""

    flat_entries: List[DocumentTOCEntry] = []
    for page in pages:
        lines = _page_lines_for_toc(page)
        parsed = _parse_toc_page(lines)
        if len(parsed) >= 2:
            flat_entries.extend(parsed)

    if not flat_entries:
        return []

    hierarchy_order = {
        "part": 0,
        "division": 1,
        "subdivision": 2,
        "section": 3,
    }
    root_entries: List[DocumentTOCEntry] = []
    stack: List[Tuple[int, DocumentTOCEntry]] = []

    for entry in flat_entries:
        level = hierarchy_order.get(entry.node_type or "", len(hierarchy_order))
        while stack and stack[-1][0] >= level:
            stack.pop()
        if stack:
            stack[-1][1].children.append(entry)
        else:
            root_entries.append(entry)
        stack.append((level, entry))

    return root_entries


def build_metadata(pdf_path: Path, pages: List[dict]) -> dict:
    """Create metadata wrapper for extracted pages."""

    return {
        "source": pdf_path.name,
        "page_count": len(pages),
        "pages": pages,
    }


def save_json(pages: List[dict], output_path: Path, source: Path) -> None:
    """Save extracted pages as JSON."""

    output_path.parent.mkdir(parents=True, exist_ok=True)
    data = {
        "source": str(source),
        "page_count": len(pages),
        "pages": pages,
    }
    with output_path.open("w", encoding="utf-8") as f:
        json.dump(data, f, ensure_ascii=False, indent=2)


def download_pdf(url: str, cache: HTTPCache, dest: Path) -> Path:
    """Download a PDF using :class:`HTTPCache` and save to ``dest``."""

    dest.write_bytes(cache.fetch(url))
    return dest


_PRINCIPLE_LEADING_NUMBERS = re.compile(r"^(?:\d+(?:\.\d+)?\s+){2,}")
_PRINCIPLE_LEADING_ENUM = re.compile(r"^(?:\([a-z0-9]+\)\s+)+", re.IGNORECASE)


def _normalize_principle_text(text: Optional[str]) -> Optional[str]:
    """Collapse whitespace and trim structural numbering from ``text``."""

    if not text:
        return None
    normalized = re.sub(r"\s+", " ", text).strip()
    normalized = _PRINCIPLE_LEADING_NUMBERS.sub("", normalized)
    normalized = _PRINCIPLE_LEADING_ENUM.sub("", normalized)
    return normalized or None


def _dedupe_principles(values: Iterable[str]) -> List[str]:
    seen: set[str] = set()
    unique: List[str] = []
    for value in values:
        normalised = _normalize_principle_text(value)
        if not normalised:
            continue
        key = normalised.lower()
        if key in seen:
            continue
        seen.add(key)
        unique.append(normalised)
    return unique


def _rules_to_atoms(
    rules, glossary_registry: Optional[GlossaryRegistry] = None
) -> List[RuleAtom]:
    rule_atoms: List[RuleAtom] = []
    module_lookup_gloss = getattr(
        sys.modules.get(__name__), "lookup_gloss", lookup_gloss
    )
    registry = (
        glossary_registry if glossary_registry is not None else GlossaryRegistry()
    )
    for r in rules:
        actor = getattr(r, "actor", None)
        party = getattr(r, "party", None) or UNKNOWN_PARTY
        who_text = getattr(r, "who_text", None) or actor or None
        conditions = getattr(r, "conditions", None)
        scope = getattr(r, "scope", None)

        text_parts = [
            getattr(r, "actor", None),
            getattr(r, "modality", None),
            getattr(r, "action", None),
        ]
        if conditions:
            text_parts.append(conditions)
        if scope:
            text_parts.append(scope)
        text = " ".join(part.strip() for part in text_parts if part).strip() or None
        text = _normalize_principle_text(text)

        subject_gloss = who_text or actor or None
        subject_metadata: Optional[Dict[str, Any]] = None
        subject_glossary_id: Optional[int] = None
        if registry is not None:
            subject_entry: Optional[GlossaryRecord] = None
            for candidate in (who_text, actor, party):
                if candidate:
                    subject_entry = registry.resolve(candidate)
                    if subject_entry:
                        break
            if subject_entry:
                subject_gloss = subject_entry.definition
                subject_metadata = _clone_metadata(subject_entry.metadata)
                subject_glossary_id = subject_entry.id

        rule_atom = RuleAtom(
            atom_type="rule",
            role="principle",
            party=party,
            who=party,
            who_text=who_text,
            actor=actor,
            modality=getattr(r, "modality", None),
            action=getattr(r, "action", None),
            conditions=conditions,
            scope=scope,
            text=text,
            subject_gloss=subject_gloss,
            subject_gloss_metadata=subject_metadata,
            glossary_id=subject_glossary_id,
        )

        rule_atom.subject = Atom(
            type=rule_atom.atom_type,
            role=rule_atom.role,
            party=rule_atom.party,
            who=rule_atom.who,
            who_text=rule_atom.who_text,
            conditions=rule_atom.conditions,
            text=rule_atom.text,
            gloss=rule_atom.subject_gloss,
            gloss_metadata=rule_atom.subject_gloss_metadata,
            glossary_id=rule_atom.glossary_id,
        )

        for role, fragments in (getattr(r, "elements", None) or {}).items():
            for fragment in fragments:
                if not fragment:
                    continue
                gloss_entry = module_lookup_gloss(fragment)
                resolved_entry: Optional[GlossaryRecord] = None
                if registry is not None and gloss_entry:
                    resolved_entry = registry.register_definition(
                        gloss_entry.phrase,
                        gloss_entry.text,
                        gloss_entry.metadata,
                    )
                if registry is not None and resolved_entry is None:
                    resolved_entry = registry.resolve(fragment)

                gloss_text = who_text or fragment
                gloss_metadata = None
                glossary_id = None
                if resolved_entry:
                    gloss_text = resolved_entry.definition
                    gloss_metadata = _clone_metadata(resolved_entry.metadata)
                    glossary_id = resolved_entry.id
                elif gloss_entry:
                    gloss_text = gloss_entry.text
                    if gloss_entry.metadata is not None:
                        gloss_metadata = dict(gloss_entry.metadata)
                rule_atom.elements.append(
                    RuleElement(
                        role=role,
                        text=fragment,
                        conditions=conditions if role == "circumstance" else None,
                        gloss=gloss_text,
                        gloss_metadata=gloss_metadata,
                        glossary_id=glossary_id,
                        atom_type="element",
                    )
                )
        if party == UNKNOWN_PARTY:
            rule_atom.lints.append(
                RuleLint(
                    code="unknown_party",
                    message=f"Unclassified actor: {actor}".strip(),
                    atom_type="lint",
                )
            )
        rule_atoms.append(rule_atom)

    return rule_atoms


def _build_provision_from_node(node) -> Provision:
    provision = Provision(
        text=getattr(node, "text", ""),
        identifier=getattr(node, "identifier", None),
        heading=getattr(node, "heading", None),
        node_type=getattr(node, "node_type", None),
        rule_tokens=dict(getattr(node, "rule_tokens", {})),
        references=list(getattr(node, "references", [])),
    )
    provision.children = [
        _build_provision_from_node(child) for child in getattr(node, "children", [])
    ]
    return provision


def _build_provisions_from_nodes(nodes) -> List[Provision]:
    return [_build_provision_from_node(node) for node in nodes]


def _collect_section_provisions(provision: Provision, bucket: List[Provision]) -> None:
    if provision.node_type == "section":
        bucket.append(provision)
    for child in provision.children:
        _collect_section_provisions(child, bucket)


_SECTION_HEADING_RE = re.compile(
    r"(?m)^(?P<identifier>\d+[A-Za-z0-9]*)\s+(?P<heading>[^\n]+)"
)


def _iter_section_provisions(provisions: List[Provision]):
    """Yield every section provision from a list of provisions."""

    for provision in provisions:
        if provision.node_type == "section":
            yield provision
        if provision.children:
            yield from _iter_section_provisions(provision.children)


def _has_section_parser() -> bool:
    return bool(section_parser and hasattr(section_parser, "parse_sections"))


def _fallback_parse_sections(text: str) -> List[Provision]:
    matches = list(_SECTION_HEADING_RE.finditer(text))
    if not matches:
        return [Provision(text=text)]

    sections: List[Provision] = []
    prefix = text[: matches[0].start()].strip()

    for index, match in enumerate(matches):
        start = match.end()
        end = matches[index + 1].start() if index + 1 < len(matches) else len(text)
        body = text[start:end].strip()

        identifier = match.group("identifier").strip()
        heading = match.group("heading").strip()

        parts: List[str] = []
        if index == 0 and prefix:
            parts.append(prefix)
        parts.append(heading)
        if body:
            parts.append(body)

        section_text = "\n".join(parts).strip()
        sections.append(
            Provision(
                text=section_text,
                identifier=identifier or None,
                heading=heading or None,
                node_type="section",
            )
        )

    return sections


def parse_sections(text: str) -> List[Provision]:
    """Split ``text`` into individual section provisions."""

    if not text.strip():
        return []

    parser_available = _has_section_parser()
    if parser_available:
        try:
            nodes = section_parser.parse_sections(text)  # type: ignore[attr-defined]
        except Exception:  # pragma: no cover - defensive guard
            nodes = []
        structured = _build_provisions_from_nodes(nodes or [])
        sections = list(_iter_section_provisions(structured))
        if sections:
            return sections
        if structured:
            return structured

    logger.debug(
        "Falling back to regex-based section parsing (section_parser_available=%s, "
        "optional_import_failed=%s, root_import_failed=%s)",
        parser_available,
        _SECTION_PARSER_OPTIONAL_IMPORT_FAILED,
        _ROOT_SECTION_PARSER_IMPORT_FAILED,
        extra={
            "section_parser_available": parser_available,
            "section_parser_optional_import_failed": _SECTION_PARSER_OPTIONAL_IMPORT_FAILED,
            "root_section_parser_import_failed": _ROOT_SECTION_PARSER_IMPORT_FAILED,
        },
    )

    return _fallback_parse_sections(text)


def build_document(
    pages: List[dict],
    source: Path,
    jurisdiction: Optional[str] = None,
    citation: Optional[str] = None,
    cultural_flags: Optional[List[str]] = None,
    glossary_registry: Optional[GlossaryRegistry] = None,
) -> Document:
    """Create a :class:`Document` from extracted pages."""

    body = "\n\n".join(f"{p['heading']}\n{p['text']}".strip() for p in pages)
    metadata = DocumentMetadata(
        jurisdiction=jurisdiction or "",
        citation=citation or "",
        date=date.today(),
        cultural_flags=cultural_flags,
        provenance=str(source),
    )

    registry = glossary_registry or _DEFAULT_GLOSSARY_REGISTRY

<<<<<<< HEAD
=======
    definitions = _extract_definition_entries(body)
    for term, definition in definitions.items():
        registry.register_definition(term, definition)

    toc_entries = parse_table_of_contents(pages)

>>>>>>> 1887c5e3
    provisions = parse_sections(body)
    structured_for_definitions: Optional[List[Provision]] = None
    if not provisions:
        parser_available = _has_section_parser()
        if parser_available:
            try:
                nodes = section_parser.parse_sections(body)  # type: ignore[attr-defined]
            except Exception:  # pragma: no cover - defensive guard
                nodes = []
            structured = _build_provisions_from_nodes(nodes or [])
            if structured:
                structured_for_definitions = structured
            sections = list(_iter_section_provisions(structured))
            if sections:
                provisions = sections
            elif structured:
                provisions = structured

        if not provisions:
            logger.debug(
                "Section parsing yielded no provisions after structured fallback "
                "(section_parser_available=%s, optional_import_failed=%s, "
                "root_import_failed=%s, body_length=%s)",
                parser_available,
                _SECTION_PARSER_OPTIONAL_IMPORT_FAILED,
                _ROOT_SECTION_PARSER_IMPORT_FAILED,
                len(body),
                extra={
                    "section_parser_available": parser_available,
                    "section_parser_optional_import_failed": _SECTION_PARSER_OPTIONAL_IMPORT_FAILED,
                    "root_section_parser_import_failed": _ROOT_SECTION_PARSER_IMPORT_FAILED,
                    "body_length": len(body),
                },
            )

    needs_structured_definitions = not provisions or any(
        getattr(prov, "node_type", None) == "section"
        and _is_definition_heading(getattr(prov, "heading", None))
        for prov in provisions
    )

    if structured_for_definitions is None:
        if needs_structured_definitions:
            structured_for_definitions = _resolve_definition_roots(body, provisions)
        else:
            structured_for_definitions = provisions

    _register_definition_provisions(structured_for_definitions, registry)

    for prov in provisions:
        prov.ensure_rule_atoms()
        rules = extract_rules(prov.text)
        rule_atoms = _rules_to_atoms(rules, glossary_registry=registry)
        prov.rule_atoms.extend(rule_atoms)
        prov.sync_legacy_atoms()
        existing = _dedupe_principles(prov.principles)
        prov.principles = existing
        rule_principles = _dedupe_principles(
            atom.text for atom in prov.atoms if atom.type == "rule" and atom.text
        )
        merged = _dedupe_principles([*existing, *rule_principles])
        prov.principles = merged

    document = Document(
        metadata=metadata,
        body=body,
        provisions=provisions,
        toc_entries=toc_entries,
    )
    _CULTURAL_OVERLAY.apply(document)
    return document


def save_document(doc: Document, output_path: Path) -> None:
    """Persist a document to disk as JSON."""

    output_path.parent.mkdir(parents=True, exist_ok=True)
    with output_path.open("w", encoding="utf-8") as f:
        f.write(doc.to_json())


def process_pdf(
    pdf: Path,
    output: Optional[Path] = None,
    jurisdiction: Optional[str] = None,
    citation: Optional[str] = None,
    cultural_flags: Optional[List[str]] = None,
    db_path: Optional[Path] = None,
    doc_id: Optional[int] = None,
) -> Tuple[Document, Optional[int]]:
    """Extract text, parse sections, run rule extraction and persist."""

    if doc_id is not None and db_path is None:
        raise ValueError("A database path must be provided when specifying --doc-id")

    storage: Optional[Storage] = None
    registry: Optional[GlossaryRegistry] = None
    try:
        if db_path:
            storage = Storage(db_path)
        registry = GlossaryRegistry(storage)
        pages = extract_pdf_text(pdf)
        doc = build_document(
            pages,
            pdf,
            jurisdiction,
            citation,
            cultural_flags,
            glossary_registry=registry,
        )
    finally:
        if registry is not None:
            registry.close()
        if storage is not None:
            storage.close()
    out = output or Path("data/pdfs") / (pdf.stem + ".json")

    stored_doc_id: Optional[int] = None
    if db_path:
        store = VersionedStore(db_path)
        try:
            actual_doc_id = doc_id if doc_id is not None else store.generate_id()
            if not doc.metadata.canonical_id:
                doc.metadata.canonical_id = str(actual_doc_id)
            store.add_revision(actual_doc_id, doc, doc.metadata.date)
            stored_doc_id = actual_doc_id
        finally:
            store.close()

    save_document(doc, out)
    return doc, stored_doc_id


def main() -> None:
    """Command line entry point."""

    parser = argparse.ArgumentParser(
        description="Extract rules from a PDF and save as a Document"
    )
    parser.add_argument("pdf", type=Path, help="Path to PDF file")
    parser.add_argument("-o", "--output", type=Path, help="Output JSON path")
    parser.add_argument("--jurisdiction", help="Jurisdiction metadata")
    parser.add_argument("--citation", help="Citation metadata")
    parser.add_argument(
        "--cultural-flags", nargs="*", help="List of cultural sensitivity flags"
    )
    args = parser.parse_args()

    doc, _ = process_pdf(
        args.pdf,
        output=args.output,
        jurisdiction=args.jurisdiction,
        citation=args.citation,
        cultural_flags=args.cultural_flags,
    )
    print(doc.to_json())


if __name__ == "__main__":  # pragma: no cover
    main()<|MERGE_RESOLUTION|>--- conflicted
+++ resolved
@@ -843,15 +843,13 @@
 
     registry = glossary_registry or _DEFAULT_GLOSSARY_REGISTRY
 
-<<<<<<< HEAD
-=======
+
     definitions = _extract_definition_entries(body)
     for term, definition in definitions.items():
         registry.register_definition(term, definition)
 
     toc_entries = parse_table_of_contents(pages)
 
->>>>>>> 1887c5e3
     provisions = parse_sections(body)
     structured_for_definitions: Optional[List[Provision]] = None
     if not provisions:
