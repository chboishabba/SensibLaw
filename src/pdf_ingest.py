"""PDF ingestion utilities producing :class:`Document` objects."""

import argparse
import json
import logging
import re
from datetime import date
from pathlib import Path
from typing import List, Optional

from pdfminer.high_level import extract_text

from .culture.overlay import get_default_overlay
from .glossary.service import lookup as lookup_gloss
from .ingestion.cache import HTTPCache
from .models.document import Document, DocumentMetadata, Provision
from .models.provision import Atom
from .rules import UNKNOWN_PARTY
from .rules.extractor import extract_rules


logger = logging.getLogger(__name__)

_CULTURAL_OVERLAY = get_default_overlay()


# ``section_parser`` is optional – tests may monkeypatch it. If it's not
# available, a trivial fallback is used which treats the entire body as a single
# provision.
try:  # pragma: no cover - executed conditionally
    from .ingestion import section_parser as _ingestion_section_parser  # type: ignore
except Exception:  # pragma: no cover - optional dependency
    _ingestion_section_parser = None  # type: ignore
    _SECTION_PARSER_OPTIONAL_IMPORT_FAILED = True
else:  # pragma: no cover - only executed when optional import succeeds
    _SECTION_PARSER_OPTIONAL_IMPORT_FAILED = False

try:  # pragma: no cover - executed conditionally
    from . import section_parser as _root_section_parser  # type: ignore
except Exception:  # pragma: no cover - optional dependency
    _root_section_parser = None  # type: ignore
    _ROOT_SECTION_PARSER_IMPORT_FAILED = True
else:  # pragma: no cover - only executed when import succeeds
    _ROOT_SECTION_PARSER_IMPORT_FAILED = False

section_parser = _root_section_parser or _ingestion_section_parser  # type: ignore


def extract_pdf_text(pdf_path: Path) -> List[dict]:
    """Extract text and headings from a PDF, returning pages with numbers."""

    raw = extract_text(str(pdf_path)) or ""
    pages: List[dict] = []
    for i, page_text in enumerate(raw.split("\f"), start=1):
        lines = [
            re.sub(r"\s+", " ", line).strip()
            for line in page_text.splitlines()
            if line.strip()
        ]
        if not lines:
            continue
        heading = lines[0]
        body = " ".join(lines[1:]) if len(lines) > 1 else ""
        pages.append({"page": i, "heading": heading, "text": body})
    return pages


def build_metadata(pdf_path: Path, pages: List[dict]) -> dict:
    """Create metadata wrapper for extracted pages."""

    return {
        "source": pdf_path.name,
        "page_count": len(pages),
        "pages": pages,
    }


def save_json(pages: List[dict], output_path: Path, source: Path) -> None:
    """Save extracted pages as JSON."""

    output_path.parent.mkdir(parents=True, exist_ok=True)
    data = {
        "source": str(source),
        "page_count": len(pages),
        "pages": pages,
    }
    with output_path.open("w", encoding="utf-8") as f:
        json.dump(data, f, ensure_ascii=False, indent=2)


def download_pdf(url: str, cache: HTTPCache, dest: Path) -> Path:
    """Download a PDF using :class:`HTTPCache` and save to ``dest``."""

    dest.write_bytes(cache.fetch(url))
    return dest


def _rules_to_atoms(rules) -> List[Atom]:
    atoms: List[Atom] = []
    for r in rules:
        who = getattr(r, "party", None) or UNKNOWN_PARTY
        who_text = getattr(r, "who_text", None) or getattr(r, "actor", None)
        text = f"{r.actor} {r.modality} {r.action}".strip()
        if r.conditions:
            text += f" {r.conditions}"
        if r.scope:
            text += f" {r.scope}"
        atoms.append(
            Atom(
                type="rule",
                role="principle",
                party=r.actor or None,
                who=who,
                who_text=r.actor or None,
                conditions=r.conditions,
                text=text.strip() or None,
                gloss=who_text or None,
            )
        )

        for role, fragments in (r.elements or {}).items():
            for fragment in fragments:
                gloss_entry = lookup_gloss(fragment)
                atoms.append(
                    Atom(
                        type="element",
                        role=role,
                        party=r.actor or None,
                        who=who,
                        who_text=r.actor or None,
                        conditions=r.conditions if role == "circumstance" else None,
<<<<<<< HEAD
                        text=fragment,
                        gloss=(gloss_entry.text if gloss_entry else None),
=======
                        gloss=(
                            gloss_entry.text if gloss_entry else who_text or None
                        ),
>>>>>>> f8ff943c
                        gloss_metadata=(
                            dict(gloss_entry.metadata)
                            if gloss_entry and gloss_entry.metadata is not None
                            else None
                        ),
                    )
                )
        if who == UNKNOWN_PARTY:
            atoms.append(
                Atom(
                    type="lint",
                    role="unknown_party",
                    text=f"Unclassified actor: {r.actor}".strip(),
                    who=UNKNOWN_PARTY,
                    gloss=who_text or None,
                )
            )
    return atoms


def _build_provision_from_node(node) -> Provision:
    provision = Provision(
        text=getattr(node, "text", ""),
        identifier=getattr(node, "identifier", None),
        heading=getattr(node, "heading", None),
        node_type=getattr(node, "node_type", None),
        rule_tokens=dict(getattr(node, "rule_tokens", {})),
        references=list(getattr(node, "references", [])),
    )
    provision.children = [
        _build_provision_from_node(child) for child in getattr(node, "children", [])
    ]
    return provision


def _build_provisions_from_nodes(nodes) -> List[Provision]:
    return [_build_provision_from_node(node) for node in nodes]


def _collect_section_provisions(provision: Provision, bucket: List[Provision]) -> None:
    if provision.node_type == "section":
        bucket.append(provision)
    for child in provision.children:
        _collect_section_provisions(child, bucket)


def _iter_section_provisions(provisions: List[Provision]):
    """Yield every section provision from a list of provisions."""

    for provision in provisions:
        if provision.node_type == "section":
            yield provision
        if provision.children:
            yield from _iter_section_provisions(provision.children)


def _has_section_parser() -> bool:
    return bool(section_parser and hasattr(section_parser, "parse_sections"))


_SECTION_HEADING_RE = re.compile(
    r"(?m)^(?P<identifier>\d+[A-Za-z0-9]*)\s+(?P<heading>[^\n]+)"
)


def _fallback_parse_sections(text: str) -> List[Provision]:
    matches = list(_SECTION_HEADING_RE.finditer(text))
    if not matches:
        return [Provision(text=text)]

    sections: List[Provision] = []
    prefix = text[: matches[0].start()].strip()

    for index, match in enumerate(matches):
        start = match.end()
        end = matches[index + 1].start() if index + 1 < len(matches) else len(text)
        body = text[start:end].strip()

        identifier = match.group("identifier").strip()
        heading = match.group("heading").strip()

        parts: List[str] = []
        if index == 0 and prefix:
            parts.append(prefix)
        parts.append(heading)
        if body:
            parts.append(body)

        section_text = "\n".join(parts).strip()
        sections.append(
            Provision(
                text=section_text,
                identifier=identifier or None,
                heading=heading or None,
                node_type="section",
            )
        )

    return sections


def parse_sections(text: str) -> List[Provision]:
    """Split ``text`` into individual section provisions."""

    if not text.strip():
        return []

    parser_available = _has_section_parser()

<<<<<<< HEAD
    if parser_available and section_parser and hasattr(
        section_parser, "parse_sections"
    ):
        nodes = section_parser.parse_sections(text)  # type: ignore[attr-defined]
        structured = _build_provisions_from_nodes(nodes)
        sections = list(_iter_section_provisions(structured))
        if sections:
            return sections
        if structured:
            return structured
=======
    if parser_available:
        if section_parser and hasattr(section_parser, "parse_sections"):
            nodes = section_parser.parse_sections(text)  # type: ignore[attr-defined]
            structured = _build_provisions_from_nodes(nodes)
            sections = list(_iter_section_provisions(structured))
            if sections:
                return sections
            if structured:
                return structured
>>>>>>> f8ff943c

    logger.debug(
        "Falling back to regex-based section parsing (section_parser_available=%s, "
        "optional_import_failed=%s, root_import_failed=%s)",
        parser_available,
        _SECTION_PARSER_OPTIONAL_IMPORT_FAILED,
        _ROOT_SECTION_PARSER_IMPORT_FAILED,
        extra={
            "section_parser_available": parser_available,
            "section_parser_optional_import_failed": _SECTION_PARSER_OPTIONAL_IMPORT_FAILED,
            "root_section_parser_import_failed": _ROOT_SECTION_PARSER_IMPORT_FAILED,
        },
    )

    return _fallback_parse_sections(text)


def build_document(
    pages: List[dict],
    source: Path,
    jurisdiction: Optional[str] = None,
    citation: Optional[str] = None,
    cultural_flags: Optional[List[str]] = None,
) -> Document:
    """Create a :class:`Document` from extracted pages."""

    body = "\n\n".join(f"{p['heading']}\n{p['text']}".strip() for p in pages)
    metadata = DocumentMetadata(
        jurisdiction=jurisdiction or "",
        citation=citation or "",
        date=date.today(),
        cultural_flags=cultural_flags,
        provenance=str(source),
    )

    provisions = parse_sections(body)
    if not provisions:
        parser_available = _has_section_parser()
        logger.debug(
            "Section parsing yielded no provisions; using single provision fallback "
            "(section_parser_available=%s, optional_import_failed=%s, "
            "root_import_failed=%s, body_length=%s)",
            parser_available,
            _SECTION_PARSER_OPTIONAL_IMPORT_FAILED,
            _ROOT_SECTION_PARSER_IMPORT_FAILED,
            len(body),
            extra={
                "section_parser_available": parser_available,
                "section_parser_optional_import_failed": _SECTION_PARSER_OPTIONAL_IMPORT_FAILED,
                "root_section_parser_import_failed": _ROOT_SECTION_PARSER_IMPORT_FAILED,
                "body_length": len(body),
            },
        )

        provisions = [Provision(text=body)]
        if hasattr(section_parser, "parse_sections"):
            provisions = section_parser.parse_sections(body)
            if not provisions:
                provisions = [Provision(text=body)]
        else:  # Fallback: single provision containing entire body
            provisions = [Provision(text=body)]

    for prov in provisions:
        rules = extract_rules(prov.text)
        atoms = _rules_to_atoms(rules)
        prov.atoms.extend(atoms)
        prov.principles.extend([atom.text for atom in atoms if atom.text])

    document = Document(metadata=metadata, body=body, provisions=provisions)
    _CULTURAL_OVERLAY.apply(document)
    return document


def save_document(doc: Document, output_path: Path) -> None:
    """Persist a document to disk as JSON."""

    output_path.parent.mkdir(parents=True, exist_ok=True)
    with output_path.open("w", encoding="utf-8") as f:
        f.write(doc.to_json())


def process_pdf(
    pdf: Path,
    output: Optional[Path] = None,
    jurisdiction: Optional[str] = None,
    citation: Optional[str] = None,
    cultural_flags: Optional[List[str]] = None,
) -> Document:
    """Extract text, parse sections, run rule extraction and persist."""

    pages = extract_pdf_text(pdf)
    doc = build_document(pages, pdf, jurisdiction, citation, cultural_flags)
    out = output or Path("data/pdfs") / (pdf.stem + ".json")
    save_document(doc, out)
    return doc


def main() -> None:
    """Command line entry point."""

    parser = argparse.ArgumentParser(
        description="Extract rules from a PDF and save as a Document"
    )
    parser.add_argument("pdf", type=Path, help="Path to PDF file")
    parser.add_argument("-o", "--output", type=Path, help="Output JSON path")
    parser.add_argument("--jurisdiction", help="Jurisdiction metadata")
    parser.add_argument("--citation", help="Citation metadata")
    parser.add_argument(
        "--cultural-flags", nargs="*", help="List of cultural sensitivity flags"
    )
    args = parser.parse_args()

    doc = process_pdf(
        args.pdf,
        output=args.output,
        jurisdiction=args.jurisdiction,
        citation=args.citation,
        cultural_flags=args.cultural_flags,
    )
    print(doc.to_json())


if __name__ == "__main__":  # pragma: no cover
    main()<|MERGE_RESOLUTION|>--- conflicted
+++ resolved
@@ -129,14 +129,11 @@
                         who=who,
                         who_text=r.actor or None,
                         conditions=r.conditions if role == "circumstance" else None,
-<<<<<<< HEAD
                         text=fragment,
                         gloss=(gloss_entry.text if gloss_entry else None),
-=======
                         gloss=(
                             gloss_entry.text if gloss_entry else who_text or None
                         ),
->>>>>>> f8ff943c
                         gloss_metadata=(
                             dict(gloss_entry.metadata)
                             if gloss_entry and gloss_entry.metadata is not None
@@ -246,7 +243,6 @@
 
     parser_available = _has_section_parser()
 
-<<<<<<< HEAD
     if parser_available and section_parser and hasattr(
         section_parser, "parse_sections"
     ):
@@ -257,7 +253,6 @@
             return sections
         if structured:
             return structured
-=======
     if parser_available:
         if section_parser and hasattr(section_parser, "parse_sections"):
             nodes = section_parser.parse_sections(text)  # type: ignore[attr-defined]
@@ -267,7 +262,6 @@
                 return sections
             if structured:
                 return structured
->>>>>>> f8ff943c
 
     logger.debug(
         "Falling back to regex-based section parsing (section_parser_available=%s, "
