--- conflicted
+++ resolved
@@ -97,12 +97,9 @@
                 party=r.actor or None,
                 who_text=r.actor or None,
                 text=text.strip() or None,
-<<<<<<< HEAD
-=======
                 who=who,
                 conditions=r.conditions,
                 gloss=who_text or None,
->>>>>>> b05a725f
             )
         )
 
@@ -116,8 +113,6 @@
                         party=r.actor or None,
                         who_text=r.actor or None,
                         text=fragment,
-<<<<<<< HEAD
-=======
                         who=who,
                         conditions=r.conditions if role == "circumstance" else None,
                         gloss=who_text or None,
@@ -128,7 +123,6 @@
                             if gloss_entry and gloss_entry.metadata is not None
                             else None
                         ),
->>>>>>> b05a725f
                     )
                 )
         if who == UNKNOWN_PARTY:
