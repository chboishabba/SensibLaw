"""PDF ingestion utilities producing :class:`Document` objects."""

import argparse
<<<<<<< HEAD
import calendar
=======
import hashlib
>>>>>>> 801bd0af
import json
import logging
import re
import sys
from collections import deque
from dataclasses import dataclass
from datetime import date, datetime
from pathlib import Path
from typing import Any, Dict, Iterable, List, Optional, Sequence, Set, Tuple

from pdfminer.high_level import extract_text

from src.culture.overlay import get_default_overlay
from src.glossary.service import lookup as lookup_gloss
from src.ingestion.cache import HTTPCache
from src.models.document import Document, DocumentMetadata, DocumentTOCEntry
from src.models.provision import (
    Atom,
    Provision,
    RuleAtom,
    RuleElement,
    RuleLint,
    RuleReference,
)
from src.rules import UNKNOWN_PARTY
from src.rules.extractor import extract_rules
from src.storage.core import Storage
from src.storage.versioned_store import VersionedStore
from src.text.citations import parse_case_citation


logger = logging.getLogger(__name__)

_CULTURAL_OVERLAY = get_default_overlay()


_QUOTE_CHARS = "\"'“”‘’"
_TOC_PREFIX_RE = re.compile(
    r"^(?P<type>Part|Division|Subdivision|Section)\b", re.IGNORECASE
)
_TOC_LINE_RE = re.compile(
    r"^(?P<type>Part|Division|Subdivision|Section)\s+(?P<content>.+?)\s*(?P<page>\d+)$",
    re.IGNORECASE,
)
_TOC_PAGE_NUMBER_RE = re.compile(r"^\d+$")
_TOC_SECTION_IDENTIFIER_RE = re.compile(r"^\d+[A-Z]*$")
_TOC_DOT_LEADER_RE = re.compile(r"[.·⋅•●∙]{2,}")
_BODY_DOT_LEADER_RE = re.compile(r"(?:\s*[.·⋅•●∙]){3,}")
_TOC_TRAILING_PAGE_REF_RE = re.compile(r"(?:\s*(?:Page\b)?\s*\d+)\s*$", re.IGNORECASE)
_TOC_TRAILING_PAGE_WORD_RE = re.compile(r"\bPage\b\s*$", re.IGNORECASE)
_TOC_TRAILING_DOT_LEADER_BLOCK_RE = re.compile(r"(?:[.·⋅•●∙]\s*)+$")
_TOC_TITLE_SPLIT_RE = re.compile(r"\s*[-–—:]\s*")
_DEFINITION_START_RE = re.compile(
    r"^\s*(?P<term>[\"“][^\"”]+[\"”]|'[^']+')\s+"
    r"(?P<verb>means|includes)\s+(?P<definition>.+)$",
    re.IGNORECASE,
)
_DEFINITION_START_INLINE_RE = re.compile(
    r"(?P<term>[\"“][^\"”]+[\"”]|'[^']+')\s+(?P<verb>means|includes)\s+",
    re.IGNORECASE,
)
_DEFINITION_HEADING_RE = re.compile(
    r"\b(definitions?|interpretation|defined terms)\b",
    re.IGNORECASE,
)
_SCOPE_NODE_TYPES = {"part", "division", "section"}

_CURRENT_AS_AT_RE = re.compile(
    r"\bcurrent\s+as\s+at\s+(?P<day>\d{1,2})(?:st|nd|rd|th)?\s+"
    r"(?P<month>[A-Za-z]+)\s+(?P<year>\d{4})\b",
    re.IGNORECASE,
)
_YEAR_ONLY_RE = re.compile(r"^\s*(?P<year>\d{4})\s*$")
_MONTH_LOOKUP = {
    name.lower(): index
    for index, name in enumerate(calendar.month_name)
    if name
}
_MONTH_LOOKUP.update(
    {
        name.lower(): index
        for index, name in enumerate(calendar.month_abbr)
        if name
    }
)
_MONTH_LOOKUP.setdefault("sept", 9)


def _normalise_term_key(term: str) -> str:
    return " ".join(term.strip().split()).lower()


def _normalise_definition_key(definition: str) -> str:
    return " ".join(definition.strip().split()).lower()


def _strip_quotes(value: str) -> str:
    return value.strip().strip(_QUOTE_CHARS)


def _clone_metadata(metadata: Optional[Dict[str, Any]]) -> Optional[Dict[str, Any]]:
    if metadata is None:
        return None
    return dict(metadata)


@dataclass(frozen=True)
class GlossaryRecord:
    id: int
    term: str
    definition: str
    metadata: Optional[Dict[str, Any]] = None


class GlossaryRegistry:
    """Manage glossary entries backed by :class:`Storage`."""

    def __init__(self, storage: Optional[Storage] = None):
        self._storage = storage or Storage(":memory:")
        self._owns_storage = storage is None
        self._cache_by_term: Dict[str, GlossaryRecord] = {}
        self._cache_by_definition: Dict[str, GlossaryRecord] = {}

    def close(self) -> None:
        if self._owns_storage and self._storage is not None:
            self._storage.close()
            self._storage = None

    def _ensure_storage(self) -> Storage:
        if self._storage is None:
            raise RuntimeError("GlossaryRegistry has been closed")
        return self._storage

    def _cache_record(self, record: GlossaryRecord) -> GlossaryRecord:
        term_key = _normalise_term_key(record.term)
        definition_key = _normalise_definition_key(record.definition)
        self._cache_by_term[term_key] = record
        if definition_key:
            self._cache_by_definition[definition_key] = record
        return record

    def _record_from_entry(self, entry) -> GlossaryRecord:
        return self._cache_record(
            GlossaryRecord(
                id=entry.id or 0,
                term=entry.term,
                definition=entry.definition,
                metadata=_clone_metadata(entry.metadata),
            )
        )

    def register_definition(
        self,
        term: str,
        definition: str,
        metadata: Optional[Dict[str, Any]] = None,
    ) -> Optional[GlossaryRecord]:
        term = term.strip()
        definition = definition.strip()
        if not term or not definition:
            return None

        metadata_copy = _clone_metadata(metadata)
        term_key = _normalise_term_key(term)
        definition_key = _normalise_definition_key(definition)

        cached = self._cache_by_term.get(term_key)
        if cached and _normalise_definition_key(cached.definition) == definition_key:
            if metadata_copy is not None and cached.metadata != metadata_copy:
                cached = GlossaryRecord(
                    id=cached.id,
                    term=cached.term,
                    definition=cached.definition,
                    metadata=metadata_copy,
                )
                self._cache_record(cached)
            return cached

        storage = self._ensure_storage()
        entry = storage.get_glossary_entry_by_term(term)
        if entry is None:
            entry_id = storage.insert_glossary_entry(term, definition, metadata_copy)
            entry = storage.get_glossary_entry(entry_id)
        else:
            stored_definition_key = _normalise_definition_key(entry.definition)
            desired_metadata = (
                metadata_copy
                if metadata_copy is not None
                else _clone_metadata(entry.metadata)
            )
            if stored_definition_key != definition_key or (
                metadata_copy is not None
                and _clone_metadata(entry.metadata) != metadata_copy
            ):
                storage.update_glossary_entry(
                    entry.id,
                    term=entry.term,
                    definition=definition,
                    metadata=desired_metadata,
                )
                entry = storage.get_glossary_entry(entry.id)

        if entry is None:
            return None

        return self._record_from_entry(entry)

    def resolve(self, term: Optional[str]) -> Optional[GlossaryRecord]:
        if not term:
            return None
        term_key = _normalise_term_key(term)
        cached = self._cache_by_term.get(term_key)
        if cached:
            return cached
        entry = self._ensure_storage().get_glossary_entry_by_term(term)
        if entry is None:
            return None
        return self._record_from_entry(entry)

    def resolve_by_definition(
        self, definition: Optional[str]
    ) -> Optional[GlossaryRecord]:
        if not definition:
            return None
        definition_key = _normalise_definition_key(definition)
        cached = self._cache_by_definition.get(definition_key)
        if cached:
            return cached
        entry = self._ensure_storage().find_glossary_entry_by_definition(definition)
        if entry is None:
            return None
        return self._record_from_entry(entry)


def _finalise_definition(parts: List[str]) -> str:
    joined = " ".join(part.strip().rstrip(";") for part in parts if part.strip())
    return re.sub(r"\s+", " ", joined).strip()


def _split_definition_line(raw_line: str) -> List[str]:
    matches = list(_DEFINITION_START_INLINE_RE.finditer(raw_line))
    if len(matches) <= 1:
        return [raw_line]

    segments: List[str] = []
    first_start = matches[0].start()
    prefix = raw_line[:first_start].strip()
    if prefix:
        segments.append(prefix)

    for index, match in enumerate(matches):
        start = match.start()
        end = matches[index + 1].start() if index + 1 < len(matches) else len(raw_line)
        segment = raw_line[start:end].strip()
        if segment:
            segments.append(segment)

    return segments or [raw_line]


def _extract_definition_entries(text: str) -> Dict[str, str]:
    entries: Dict[str, str] = {}
    current_term: Optional[str] = None
    collected: List[str] = []

    for raw_line in text.splitlines():
        for segment in _split_definition_line(raw_line):
            line = segment.strip()
            if not line:
                if current_term and collected:
                    entries[current_term] = _finalise_definition(collected)
                current_term = None
                collected = []
                continue

            cleaned = _PRINCIPLE_LEADING_NUMBERS.sub("", line)
            cleaned = _PRINCIPLE_LEADING_ENUM.sub("", cleaned)
            match = _DEFINITION_START_RE.match(cleaned)
            if match:
                if current_term and collected:
                    entries[current_term] = _finalise_definition(collected)
                current_term = _strip_quotes(match.group("term"))
                collected = [match.group("definition").strip()]
                continue

            if current_term:
                collected.append(cleaned)

    if current_term and collected:
        entries[current_term] = _finalise_definition(collected)

    return entries


_DEFAULT_GLOSSARY_REGISTRY = GlossaryRegistry()


def _is_definition_heading(heading: Optional[str]) -> bool:
    if not heading:
        return False
    return bool(_DEFINITION_HEADING_RE.search(heading))


def _iter_provisions_with_ancestors(
    provisions: List[Provision],
    ancestors: Optional[List[Provision]] = None,
):
    if ancestors is None:
        ancestors = []
    for provision in provisions:
        yield provision, list(ancestors)
        if provision.children:
            ancestors.append(provision)
            yield from _iter_provisions_with_ancestors(provision.children, ancestors)
            ancestors.pop()


def _collect_definition_text(provision: Provision) -> str:
    parts: List[str] = []
    if provision.heading:
        parts.append(provision.heading)
    if provision.text:
        parts.append(provision.text)
    for child in provision.children:
        child_text = _collect_definition_text(child)
        if not child_text:
            continue
        if child.identifier:
            parts.append(f"{child.identifier} {child_text}".strip())
        else:
            parts.append(child_text)
    return "\n".join(part for part in parts if part.strip()).strip()


def _build_scope_entries(
    ancestors: List[Provision], provision: Provision
) -> List[Dict[str, Optional[str]]]:
    scope_entries: List[Dict[str, Optional[str]]] = []
    for node in ancestors:
        if node.node_type in _SCOPE_NODE_TYPES:
            scope_entries.append(
                {
                    "node_type": node.node_type,
                    "identifier": node.identifier,
                    "heading": node.heading,
                }
            )
    if provision.node_type in _SCOPE_NODE_TYPES:
        scope_entries.append(
            {
                "node_type": provision.node_type,
                "identifier": provision.identifier,
                "heading": provision.heading,
            }
        )
    return scope_entries


def _register_definition_provisions(
    provisions: List[Provision],
    registry: GlossaryRegistry,
) -> bool:
    if not provisions:
        return False

    registered = False
    for provision, ancestors in _iter_provisions_with_ancestors(provisions):
        if provision.node_type != "section" or not _is_definition_heading(
            provision.heading
        ):
            continue

        definition_text = _collect_definition_text(provision)
        if not definition_text:
            continue

        entries = _extract_definition_entries(definition_text)
        if not entries:
            continue

        scope_entries = _build_scope_entries(ancestors, provision)
        metadata: Optional[Dict[str, Any]] = None
        if scope_entries:
            metadata = {"scope": [dict(entry) for entry in scope_entries]}

        for term, definition in entries.items():
            registry.register_definition(term, definition, metadata)
            registered = True

    return registered


def _resolve_definition_roots(body: str, fallback: List[Provision]) -> List[Provision]:
    if not _has_section_parser():
        return fallback
    try:  # pragma: no cover - defensive guard around optional dependency
        nodes = section_parser.parse_sections(body)  # type: ignore[attr-defined]
    except Exception:
        return fallback
    structured = _build_provisions_from_nodes(nodes or [])
    return structured or fallback


# ``section_parser`` is optional – tests may monkeypatch it. If it's not
# available, a trivial fallback is used which treats the entire body as a single
# provision.
try:  # pragma: no cover - executed conditionally
    from .ingestion import section_parser as _ingestion_section_parser  # type: ignore
except Exception:  # pragma: no cover - optional dependency
    _ingestion_section_parser = None  # type: ignore
    _SECTION_PARSER_OPTIONAL_IMPORT_FAILED = True
else:  # pragma: no cover - only executed when optional import succeeds
    _SECTION_PARSER_OPTIONAL_IMPORT_FAILED = False

try:  # pragma: no cover - executed conditionally
    from . import section_parser as _root_section_parser  # type: ignore
except Exception:  # pragma: no cover - optional dependency
    _root_section_parser = None  # type: ignore
    _ROOT_SECTION_PARSER_IMPORT_FAILED = True
else:  # pragma: no cover - only executed when import succeeds
    _ROOT_SECTION_PARSER_IMPORT_FAILED = False

section_parser = _root_section_parser or _ingestion_section_parser  # type: ignore


def _clean_page_line(line: str) -> Optional[str]:
    """Normalise whitespace and remove dotted leader artifacts from ``line``."""

    collapsed = re.sub(r"\s+", " ", line).strip()
    if not collapsed:
        return None

    cleaned = _BODY_DOT_LEADER_RE.sub(" ", collapsed)
    cleaned = re.sub(r"\s+", " ", cleaned).strip()
    return cleaned or None


def extract_pdf_text(pdf_path: Path) -> List[dict]:
    """Extract text and headings from a PDF, returning pages with numbers."""

    raw = extract_text(str(pdf_path)) or ""
    pages: List[dict] = []
    for i, page_text in enumerate(raw.split("\f"), start=1):
        lines: List[str] = []
        for raw_line in page_text.splitlines():
            cleaned_line = _clean_page_line(raw_line)
            if not cleaned_line:
                continue
            lines.append(cleaned_line)
        if not lines:
            continue
        heading = lines[0]
        body = " ".join(lines[1:]) if len(lines) > 1 else ""
        pages.append({"page": i, "heading": heading, "text": body, "lines": lines})
    return pages


def _normalise_toc_candidate(parts: List[str]) -> str:
    joined = " ".join(parts)
    joined = _TOC_DOT_LEADER_RE.sub(" ", joined)
    return re.sub(r"\s+", " ", joined).strip()


def _clean_toc_title_segment(title_part: Optional[str]) -> Optional[str]:
    if not title_part:
        return None

    cleaned = re.sub(r"\s+", " ", title_part).strip()
    if not cleaned:
        return None

    has_dotted_leader_page_ref = bool(re.search(r"[.·⋅•●∙]{2,}\s*\d+\s*$", title_part))
    has_explicit_page_word = bool(
        re.search(r"\bPage\s*\d+\s*$", cleaned, re.IGNORECASE)
    )

    if has_dotted_leader_page_ref or has_explicit_page_word:
        cleaned = _TOC_TRAILING_PAGE_REF_RE.sub("", cleaned)
    cleaned = _TOC_TRAILING_PAGE_WORD_RE.sub("", cleaned)
    cleaned = _TOC_TRAILING_DOT_LEADER_BLOCK_RE.sub("", cleaned)
    cleaned = _TOC_DOT_LEADER_RE.sub(" ", cleaned)
    cleaned = re.sub(r"\s+", " ", cleaned).strip()
    return cleaned or None


def _split_toc_identifier(content: str) -> Tuple[Optional[str], Optional[str]]:
    content = content.strip()
    if not content:
        return None, None

    split = _TOC_TITLE_SPLIT_RE.split(content, maxsplit=1)
    if len(split) == 2 and split[1].strip():
        identifier_part, title_part = split
    else:
        pieces = content.split(" ", 1)
        identifier_part = pieces[0]
        title_part = pieces[1] if len(pieces) > 1 else None

    identifier = identifier_part.strip().rstrip(".") or None
    title = _clean_toc_title_segment(title_part) if title_part else None
    return identifier, title


_TOC_SKIP_LINE_PATTERNS = [
    re.compile(r"^Page\s+\d+$", re.IGNORECASE),
    re.compile(r"^Current as at ", re.IGNORECASE),
    re.compile(r"^Authorised by the Parliamentary Counsel", re.IGNORECASE),
]
_TOC_SKIP_LINE_TEXT = {
    "Contents",
    "Dictionary",
    "Queensland",
    "Summary Offences Act 2005",
}

_KNOWN_JURISDICTIONS = {
    "australia",
    "commonwealth of australia",
    "commonwealth",
    "new south wales",
    "victoria",
    "queensland",
    "south australia",
    "western australia",
    "tasmania",
    "northern territory",
    "australian capital territory",
    "state of queensland",
    "state of victoria",
    "state of new south wales",
    "state of south australia",
    "state of western australia",
    "state of tasmania",
    "territory of the northern territory",
    "territory of the australian capital territory",
}

_SINGLE_WORD_JURISDICTIONS = {
    "australia",
    "commonwealth",
    "queensland",
    "victoria",
    "tasmania",
}

_LOWERCASE_JURISDICTION_FILLERS = {"of", "the", "and"}

_TITLE_KEYWORD_RE = re.compile(
    r"\b(Act|Regulation|Regulations|Rule|Rules|Bill|Ordinance|Order|Law)\b",
    re.IGNORECASE,
)

_DATE_LINE_PATTERNS = [
    re.compile(
        r"\bCurrent as at (?P<day>\d{1,2})(?:st|nd|rd|th)? (?P<month>[A-Za-z]+) (?P<year>\d{4})",
        re.IGNORECASE,
    ),
    re.compile(
        r"\bReprinted as in force on (?P<day>\d{1,2})(?:st|nd|rd|th)? (?P<month>[A-Za-z]+) (?P<year>\d{4})",
        re.IGNORECASE,
    ),
    re.compile(
        r"\bAs at (?P<day>\d{1,2})(?:st|nd|rd|th)? (?P<month>[A-Za-z]+) (?P<year>\d{4})",
        re.IGNORECASE,
    ),
]

_STANDALONE_YEAR_RE = re.compile(r"^(?P<year>\d{4})$")


def _should_join_toc_line(previous: str, current: str) -> bool:
    if not previous or not current:
        return False
    if current.lower() == "page":
        return False
    if _TOC_PREFIX_RE.match(current):
        return False
    if _TOC_SECTION_IDENTIFIER_RE.match(current):
        return False
    if _TOC_PAGE_NUMBER_RE.match(current):
        return False
    return bool(current and current[0].islower())


def _collect_toc_tokens(pages: List[dict]) -> List[str]:
    tokens: List[str] = []
    for page in pages:
        for raw_line in _page_lines_for_toc(page):
            normalised = re.sub(r"\s+", " ", str(raw_line)).strip()
            if not normalised:
                continue
            if set(normalised) <= {"-"}:
                continue
            if not re.search(r"[\w]", normalised):
                continue
            if normalised in _TOC_SKIP_LINE_TEXT:
                continue
            if any(pattern.match(normalised) for pattern in _TOC_SKIP_LINE_PATTERNS):
                continue
            tokens.append(normalised)

    combined: List[str] = []
    for token in tokens:
        if combined and _should_join_toc_line(combined[-1], token):
            combined[-1] = f"{combined[-1]} {token}".strip()
        else:
            combined.append(token)
    return combined


def _parse_multi_column_toc(pages: List[dict]) -> List[DocumentTOCEntry]:
    tokens = _collect_toc_tokens(pages)
    if not tokens:
        return []

    flat_entries: List[DocumentTOCEntry] = []
    pending_section_ids: deque[str] = deque()
    pending_page_entries: deque[DocumentTOCEntry] = deque()
    page_numbers: deque[int] = deque()
    pending_title_entry: Optional[DocumentTOCEntry] = None
    collecting_pages = False
    last_token_was_title = False
    page_column_active = False
    prefer_identifiers = False
    page_number_stream = False

    def assign_pages() -> None:
        while page_numbers and pending_page_entries:
            entry = pending_page_entries[0]
            entry.page_number = page_numbers.popleft()
            pending_page_entries.popleft()

    for token in tokens:
        lowered = token.lower()
        if lowered == "page":
            collecting_pages = True
            page_column_active = True
            last_token_was_title = False
            prefer_identifiers = False
            page_number_stream = True
            continue

        if collecting_pages and _TOC_PAGE_NUMBER_RE.match(token):
            try:
                page_numbers.append(int(token))
            except ValueError:
                pass
            else:
                assign_pages()
            prefer_identifiers = False
            last_token_was_title = True
            page_number_stream = True
            continue

        if collecting_pages:
            collecting_pages = False

        if (
            _TOC_PAGE_NUMBER_RE.match(token)
            and page_column_active
            and (pending_page_entries or page_number_stream)
            and not prefer_identifiers
        ):
            try:
                page_numbers.append(int(token))
            except ValueError:
                pass
            else:
                assign_pages()
            prefer_identifiers = False
            last_token_was_title = True
            page_number_stream = True
            continue

        normalised_token = _normalise_toc_candidate([token])
        line_match = _TOC_LINE_RE.match(normalised_token)
        if line_match:
            node_type = line_match.group("type").lower()
            content = line_match.group("content").strip()
            page_str = line_match.group("page")
            try:
                page_number = int(page_str)
            except ValueError:
                page_number = None
            identifier, title = _split_toc_identifier(content)
            entry = DocumentTOCEntry(
                node_type=node_type,
                identifier=identifier,
                title=title,
                page_number=page_number,
            )
            flat_entries.append(entry)
            if node_type == "section" and page_number is None:
                pending_page_entries.append(entry)
            pending_title_entry = entry if title is None else None
            assign_pages()
            last_token_was_title = bool(title)
            prefer_identifiers = True
            page_number_stream = False
            continue

        prefix_match = _TOC_PREFIX_RE.match(token)
        if prefix_match:
            node_type = prefix_match.group("type").lower()
            remainder = token[prefix_match.end() :].strip()
            identifier, title = _split_toc_identifier(remainder)
            entry = DocumentTOCEntry(
                node_type=node_type,
                identifier=identifier,
                title=title,
                page_number=None,
            )
            flat_entries.append(entry)
            if node_type == "section":
                pending_page_entries.append(entry)
            pending_title_entry = entry if title is None else None
            assign_pages()
            last_token_was_title = bool(title)
            prefer_identifiers = True
            page_number_stream = False
            continue

        if pending_title_entry is not None:
            if (
                _TOC_SECTION_IDENTIFIER_RE.match(token)
                and pending_title_entry.node_type != "section"
            ):
                pending_title_entry = None
                prefer_identifiers = True
                page_number_stream = False
            else:
                pending_title_entry.title = _clean_toc_title_segment(token)
                pending_title_entry = None
                assign_pages()
                last_token_was_title = True
                prefer_identifiers = True
                page_number_stream = False
                continue

        if _TOC_SECTION_IDENTIFIER_RE.match(token):
            pending_section_ids.append(token)
            last_token_was_title = False
            prefer_identifiers = True
            page_number_stream = False
            continue

        if pending_section_ids:
            identifier = pending_section_ids.popleft()
            entry = DocumentTOCEntry(
                node_type="section",
                identifier=identifier,
                title=_clean_toc_title_segment(token),
                page_number=None,
            )
            flat_entries.append(entry)
            pending_page_entries.append(entry)
            assign_pages()
            last_token_was_title = True
            prefer_identifiers = bool(pending_section_ids)
            page_number_stream = False
            continue

    assign_pages()
    return flat_entries


def _parse_toc_page(lines: List[str]) -> List[DocumentTOCEntry]:
    entries: List[DocumentTOCEntry] = []
    buffer: List[str] = []

    for raw_line in lines:
        cleaned = re.sub(r"\s+", " ", raw_line).strip()
        if not cleaned:
            continue

        candidate_parts = buffer + [cleaned] if buffer else [cleaned]
        normalised = _normalise_toc_candidate(candidate_parts)
        match = _TOC_LINE_RE.match(normalised)
        if match:
            node_type = match.group("type").lower()
            content = match.group("content").strip()
            page_str = match.group("page")
            try:
                page_number = int(page_str)
            except ValueError:
                page_number = None
            identifier, title = _split_toc_identifier(content)
            entries.append(
                DocumentTOCEntry(
                    node_type=node_type,
                    identifier=identifier,
                    title=title,
                    page_number=page_number,
                )
            )
            buffer = []
            continue

        if buffer:
            buffer.append(cleaned)
            continue

        if _TOC_PREFIX_RE.match(cleaned):
            buffer = [cleaned]

    return entries


def _page_lines_for_toc(page: Dict[str, Any]) -> List[str]:
    lines = page.get("lines")
    if isinstance(lines, list):
        return [str(line) for line in lines]

    collected: List[str] = []
    heading = page.get("heading")
    if heading:
        collected.append(str(heading))
    text = page.get("text")
    if text:
        collected.extend(str(text).splitlines())
    return collected


def _flatten_toc_entries(entries: List[DocumentTOCEntry]) -> Iterable[DocumentTOCEntry]:
    for entry in entries:
        yield entry
        if entry.children:
            yield from _flatten_toc_entries(entry.children)


def _normalise_lookup_value(value: str) -> Optional[str]:
    normalised = re.sub(r"\s+", " ", value).strip().lower()
    return normalised or None


_TOC_TRAILING_PAGE_TOKEN_RE = re.compile(r"(?:\s*(?:page)?\s*\d+)+\s*$", re.IGNORECASE)
_TOC_IDENTIFIER_ONLY_RE = re.compile(r"^[A-Za-z0-9]+$")


def _build_toc_lookup(entries: List[DocumentTOCEntry]) -> Tuple[Set[str], Set[str]]:
    """Return lookup tables for matching TOC headings and identifiers."""

    heading_lookup: Set[str] = set()
    identifier_lookup: Set[str] = set()

    for entry in _flatten_toc_entries(entries):
        variants: List[str] = []
        parts: List[str] = []
        if entry.node_type:
            parts.append(entry.node_type)
        if entry.identifier:
            parts.append(entry.identifier)
        if entry.title:
            parts.append(entry.title)
        if parts:
            variants.append(" ".join(parts))
        if entry.node_type and entry.identifier:
            variants.append(f"{entry.node_type} {entry.identifier}")
        if entry.identifier and entry.title:
            variants.append(f"{entry.identifier} {entry.title}")
        if entry.node_type and entry.title:
            variants.append(f"{entry.node_type} {entry.title}")
        if entry.title:
            variants.append(entry.title)
        if entry.identifier:
            identifier_lookup.add(entry.identifier.strip().lower())

        for variant in variants:
            normalised = _normalise_lookup_value(variant)
            if normalised:
                heading_lookup.add(normalised)

    return heading_lookup, identifier_lookup


def _normalise_line_for_lookup(line: str) -> Optional[str]:
    cleaned = " ".join(line.split())
    cleaned = _TOC_TRAILING_PAGE_TOKEN_RE.sub("", cleaned)
    cleaned = _TOC_DOT_LEADER_RE.sub(" ", cleaned)
    cleaned = re.sub(r"\s+", " ", cleaned).strip()
    if not cleaned:
        return None
    return cleaned.lower()


def _is_probable_toc_page(
    lines: Sequence[str],
    heading_lookup: Set[str],
    identifier_lookup: Set[str],
) -> bool:
    if not lines:
        return False

    contents_hits = 0
    heading_hits = 0
    identifier_hits = 0

    for raw in lines:
        lowered = raw.strip().lower()
        if "contents" in lowered:
            contents_hits += 1

        normalised = _normalise_line_for_lookup(raw)
        if not normalised:
            continue
        if normalised in heading_lookup:
            heading_hits += 1
            continue
        if (
            normalised in identifier_lookup
            and _TOC_IDENTIFIER_ONLY_RE.match(raw.strip())
        ):
            identifier_hits += 1

    total_hits = heading_hits + identifier_hits
    if contents_hits and total_hits >= 3:
        return True
    if not contents_hits:
        return False
    if total_hits >= 5:
        return True
    return False


def _filter_pages_with_toc(pages: List[dict], toc_entries: List[DocumentTOCEntry]) -> List[dict]:
    if not toc_entries:
        return pages

    heading_lookup, identifier_lookup = _build_toc_lookup(toc_entries)
    if not heading_lookup and not identifier_lookup:
        return pages

    filtered: List[dict] = []
    for page in pages:
        lines = _page_lines_for_toc(page)
        if _is_probable_toc_page(lines, heading_lookup, identifier_lookup):
            continue
        filtered.append(page)
    return filtered or pages


def parse_table_of_contents(pages: List[dict]) -> List[DocumentTOCEntry]:
    """Parse table-of-contents pages into a hierarchical structure."""

    flat_entries = _parse_multi_column_toc(pages)
    if not flat_entries:
        for page in pages:
            lines = _page_lines_for_toc(page)
            parsed = _parse_toc_page(lines)
            if len(parsed) >= 2:
                flat_entries.extend(parsed)

    if not flat_entries:
        return []

    hierarchy_order = {
        "part": 0,
        "division": 1,
        "subdivision": 2,
        "section": 3,
    }
    root_entries: List[DocumentTOCEntry] = []
    stack: List[Tuple[int, DocumentTOCEntry]] = []

    for entry in flat_entries:
        level = hierarchy_order.get(entry.node_type or "", len(hierarchy_order))
        while stack and stack[-1][0] >= level:
            stack.pop()
        if stack:
            stack[-1][1].children.append(entry)
        else:
            root_entries.append(entry)
        stack.append((level, entry))

    _propagate_toc_page_numbers(root_entries)
    return root_entries


def _propagate_toc_page_numbers(entries: List[DocumentTOCEntry]) -> None:
    """Fill missing page numbers from descendant entries."""

    def walk(entry: DocumentTOCEntry) -> Optional[int]:
        child_pages: List[int] = []
        for child in entry.children:
            child_page = walk(child)
            if child_page is not None:
                child_pages.append(child_page)
        if entry.page_number is not None:
            return entry.page_number
        if child_pages:
            page = min(child_pages)
            entry.page_number = page
            return page
        return None

    for entry in entries:
        walk(entry)


def build_metadata(pdf_path: Path, pages: List[dict]) -> dict:
    """Create metadata wrapper for extracted pages."""

    return {
        "source": pdf_path.name,
        "page_count": len(pages),
        "pages": pages,
    }


def save_json(pages: List[dict], output_path: Path, source: Path) -> None:
    """Save extracted pages as JSON."""

    output_path.parent.mkdir(parents=True, exist_ok=True)
    data = {
        "source": str(source),
        "page_count": len(pages),
        "pages": pages,
    }
    with output_path.open("w", encoding="utf-8") as f:
        json.dump(data, f, ensure_ascii=False, indent=2)


def download_pdf(url: str, cache: HTTPCache, dest: Path) -> Path:
    """Download a PDF using :class:`HTTPCache` and save to ``dest``."""

    dest.write_bytes(cache.fetch(url))
    return dest


_PRINCIPLE_LEADING_NUMBERS = re.compile(r"^(?:\d+(?:\.\d+)?\s+){2,}")
_PRINCIPLE_LEADING_ENUM = re.compile(r"^(?:\([a-z0-9]+\)\s+)+", re.IGNORECASE)

_CITATION_NEUTRAL_RE = re.compile(r"\[\d{4}\]")
_CITATION_WORD_RE = re.compile(r"\bv\.?\b", re.IGNORECASE)


def _normalize_principle_text(text: Optional[str]) -> Optional[str]:
    """Collapse whitespace and trim structural numbering from ``text``."""

    if not text:
        return None
    normalized = re.sub(r"\s+", " ", text).strip()
    normalized = _PRINCIPLE_LEADING_NUMBERS.sub("", normalized)
    normalized = _PRINCIPLE_LEADING_ENUM.sub("", normalized)
    return normalized or None


def _looks_like_citation(candidate: str) -> bool:
    candidate = " ".join(candidate.strip().split())
    if not candidate:
        return False
    lower = candidate.lower()
    if _CITATION_NEUTRAL_RE.search(candidate):
        return True
    if _CITATION_WORD_RE.search(lower):
        return True
    if lower.startswith("in re ") or lower.startswith("re "):
        return True
    if " ex parte " in lower:
        return True
    return False


def _strip_inline_citations(
    value: Optional[str],
) -> Tuple[Optional[str], List[RuleReference]]:
    """Remove inline parenthetical citations, returning cleaned text and refs."""

    if value is None:
        return None, []

    text = str(value)
    if not text.strip():
        return None, []

    references: List[RuleReference] = []
    spans: List[Tuple[int, int]] = []
    depth = 0
    start_index: Optional[int] = None

    for index, char in enumerate(text):
        if char == "(":
            if depth == 0:
                start_index = index
            depth += 1
        elif char == ")" and depth > 0:
            depth -= 1
            if depth == 0 and start_index is not None:
                end = index + 1
                chunk = text[start_index:end]
                body = chunk[1:-1].strip()
                if _looks_like_citation(body):
                    citation = parse_case_citation(body)
                    references.append(citation.to_rule_reference())
                    spans.append((start_index, end))
                start_index = None

    if not spans:
        cleaned = re.sub(r"\s+", " ", text).strip()
        return (cleaned or None), references

    parts: List[str] = []
    cursor = 0
    for start, end in spans:
        parts.append(text[cursor:start])
        cursor = end
    parts.append(text[cursor:])

    cleaned = re.sub(r"\s+", " ", "".join(parts)).strip()
    cleaned = cleaned.rstrip(" ,.;:") if spans else cleaned
    cleaned = cleaned.strip()
    return (cleaned or None), references


def _dedupe_principles(values: Iterable[str]) -> List[str]:
    seen: set[str] = set()
    unique: List[str] = []
    for value in values:
        normalised = _normalize_principle_text(value)
        if not normalised:
            continue
        key = normalised.lower()
        if key in seen:
            continue
        seen.add(key)
        unique.append(normalised)
    return unique


def _rules_to_atoms(
    rules, glossary_registry: Optional[GlossaryRegistry] = None
) -> List[RuleAtom]:
    rule_atoms: List[RuleAtom] = []
    module_lookup_gloss = getattr(
        sys.modules.get(__name__), "lookup_gloss", lookup_gloss
    )
    registry = (
        glossary_registry if glossary_registry is not None else GlossaryRegistry()
    )
    for r in rules:
        actor = getattr(r, "actor", None)
        party = getattr(r, "party", None) or UNKNOWN_PARTY
        who_text = getattr(r, "who_text", None) or actor or None
        modality = getattr(r, "modality", None)

        action_raw = getattr(r, "action", None)
        action, action_refs = _strip_inline_citations(action_raw)
        conditions_raw = getattr(r, "conditions", None)
        conditions, condition_refs = _strip_inline_citations(conditions_raw)
        scope_raw = getattr(r, "scope", None)
        scope, scope_refs = _strip_inline_citations(scope_raw)

        text_parts = [actor, modality, action]
        if conditions:
            text_parts.append(conditions)
        if scope:
            text_parts.append(scope)
        text_combined = " ".join(part.strip() for part in text_parts if part).strip() or None
        text, text_refs = _strip_inline_citations(text_combined)
        text = _normalize_principle_text(text)

        rule_references: List[RuleReference] = []
        rule_references.extend(text_refs)
        rule_references.extend(action_refs)
        rule_references.extend(condition_refs)
        rule_references.extend(scope_refs)

        subject_gloss = who_text or actor or None
        subject_metadata: Optional[Dict[str, Any]] = None
        subject_glossary_id: Optional[int] = None
        if registry is not None:
            subject_entry: Optional[GlossaryRecord] = None
            for candidate in (who_text, actor, party):
                if candidate:
                    subject_entry = registry.resolve(candidate)
                    if subject_entry:
                        break
            if subject_entry:
                subject_gloss = subject_entry.definition
                subject_metadata = _clone_metadata(subject_entry.metadata)
                subject_glossary_id = subject_entry.id

        rule_atom = RuleAtom(
            atom_type="rule",
            role="principle",
            party=party,
            who=party,
            who_text=who_text,
            actor=actor,
            modality=modality,
            action=action,
            conditions=conditions,
            scope=scope,
            text=text,
            subject_gloss=subject_gloss,
            subject_gloss_metadata=subject_metadata,
            glossary_id=subject_glossary_id,
            references=rule_references,
        )

        rule_atom.subject = Atom(
            type=rule_atom.atom_type,
            role=rule_atom.role,
            party=rule_atom.party,
            who=rule_atom.who,
            who_text=rule_atom.who_text,
            conditions=rule_atom.conditions,
            text=rule_atom.text,
            gloss=rule_atom.subject_gloss,
            gloss_metadata=rule_atom.subject_gloss_metadata,
            glossary_id=rule_atom.glossary_id,
        )

        for role, fragments in (getattr(r, "elements", None) or {}).items():
            for fragment in fragments:
                if not fragment:
                    continue
                cleaned_fragment, fragment_refs = _strip_inline_citations(fragment)
                if not cleaned_fragment:
                    continue
                gloss_entry = module_lookup_gloss(cleaned_fragment)
                resolved_entry: Optional[GlossaryRecord] = None
                if registry is not None and gloss_entry:
                    resolved_entry = registry.register_definition(
                        gloss_entry.phrase,
                        gloss_entry.text,
                        gloss_entry.metadata,
                    )
                if registry is not None and resolved_entry is None:
                    resolved_entry = registry.resolve(cleaned_fragment)

                gloss_text = who_text or cleaned_fragment
                gloss_metadata = None
                glossary_id = None
                if resolved_entry:
                    gloss_text = resolved_entry.definition
                    gloss_metadata = _clone_metadata(resolved_entry.metadata)
                    glossary_id = resolved_entry.id
                elif gloss_entry:
                    gloss_text = gloss_entry.text
                    if gloss_entry.metadata is not None:
                        gloss_metadata = dict(gloss_entry.metadata)
                rule_atom.elements.append(
                    RuleElement(
                        role=role,
                        text=cleaned_fragment,
                        conditions=conditions if role == "circumstance" else None,
                        gloss=gloss_text,
                        gloss_metadata=gloss_metadata,
                        references=fragment_refs,
                        glossary_id=glossary_id,
                        atom_type="element",
                    )
                )
        if party == UNKNOWN_PARTY:
            rule_atom.lints.append(
                RuleLint(
                    code="unknown_party",
                    message=f"Unclassified actor: {actor}".strip(),
                    atom_type="lint",
                )
            )
        rule_atoms.append(rule_atom)

    return rule_atoms


def _build_provision_from_node(node) -> Provision:
    provision = Provision(
        text=getattr(node, "text", ""),
        identifier=getattr(node, "identifier", None),
        heading=getattr(node, "heading", None),
        node_type=getattr(node, "node_type", None),
        rule_tokens=dict(getattr(node, "rule_tokens", {})),
        references=list(getattr(node, "references", [])),
    )
    provision.children = [
        _build_provision_from_node(child) for child in getattr(node, "children", [])
    ]
    return provision


def _build_provisions_from_nodes(nodes) -> List[Provision]:
    return [_build_provision_from_node(node) for node in nodes]


def _collect_section_provisions(provision: Provision, bucket: List[Provision]) -> None:
    if provision.node_type == "section":
        bucket.append(provision)
    for child in provision.children:
        _collect_section_provisions(child, bucket)


_CONTENTS_MARKER_RE = re.compile(r"\bcontents\b", re.IGNORECASE)
_SECTION_HEADING_RE = re.compile(
    r"(?m)^(?P<identifier>\d+[A-Za-z0-9]*)\s+(?P<heading>(?!\d)[^\n]+)"
)


def _iter_section_provisions(provisions: List[Provision]):
    """Yield every section provision from a list of provisions."""

    for provision in provisions:
        if provision.node_type == "section":
            yield provision
        if provision.children:
            yield from _iter_section_provisions(provision.children)


def _has_section_parser() -> bool:
    return bool(section_parser and hasattr(section_parser, "parse_sections"))


def _fallback_parse_sections(text: str) -> List[Provision]:
    matches = list(_SECTION_HEADING_RE.finditer(text))
    if not matches:
        return [Provision(text=text)]

    sections: List[Provision] = []
    prefix = text[: matches[0].start()].strip()
    attach_prefix = _should_attach_prefix(prefix)

    for index, match in enumerate(matches):
        start = match.end()
        end = matches[index + 1].start() if index + 1 < len(matches) else len(text)
        body = text[start:end].strip()

        identifier = match.group("identifier").strip()
        heading = match.group("heading").strip()

        parts: List[str] = []
        if index == 0 and attach_prefix:
            parts.append(prefix)
        parts.append(heading)
        if body:
            parts.append(body)

        section_text = "\n".join(parts).strip()
        sections.append(
            Provision(
                text=section_text,
                identifier=identifier or None,
                heading=heading or None,
                node_type="section",
            )
        )

    return sections


def parse_sections(text: str) -> List[Provision]:
    """Split ``text`` into individual section provisions."""

    if not text.strip():
        return []

    parser_available = _has_section_parser()
    if parser_available:
        try:
            nodes = section_parser.parse_sections(text)  # type: ignore[attr-defined]
        except Exception:  # pragma: no cover - defensive guard
            nodes = []
        structured = _build_provisions_from_nodes(nodes or [])
        sections = list(_iter_section_provisions(structured))
        if sections:
            return sections
        if structured:
            return structured

    logger.debug(
        "Falling back to regex-based section parsing (section_parser_available=%s, "
        "optional_import_failed=%s, root_import_failed=%s)",
        parser_available,
        _SECTION_PARSER_OPTIONAL_IMPORT_FAILED,
        _ROOT_SECTION_PARSER_IMPORT_FAILED,
        extra={
            "section_parser_available": parser_available,
            "section_parser_optional_import_failed": _SECTION_PARSER_OPTIONAL_IMPORT_FAILED,
            "root_section_parser_import_failed": _ROOT_SECTION_PARSER_IMPORT_FAILED,
        },
    )

    return _fallback_parse_sections(text)


def _looks_like_capitalised_word(word: str) -> bool:
    if not word:
        return False
    if len(word) == 1:
        return word.isalpha() and word.isupper()
    return word[0].isupper() and word[1:].islower()


def _looks_like_jurisdiction_line(line: str) -> bool:
    if not line:
        return False
    stripped = line.strip()
    if not stripped:
        return False
    if any(char.isdigit() for char in stripped):
        return False
    if re.search(r"[,;:]", stripped):
        return False

    lowered = stripped.lower()
    if lowered in _KNOWN_JURISDICTIONS:
        return True

    tokens = stripped.split()
    if len(tokens) == 1:
        return lowered in _SINGLE_WORD_JURISDICTIONS or stripped.isupper()

    if len(tokens) > 6:
        return False

    for token in tokens:
        lowered_token = token.lower()
        if lowered_token in _LOWERCASE_JURISDICTION_FILLERS:
            continue
        if not _looks_like_capitalised_word(token):
            return False

    return True


def _looks_like_title_line(line: str) -> bool:
    if not line:
        return False
    return bool(_TITLE_KEYWORD_RE.search(line))


def _infer_cover_metadata(pages: List[dict]) -> Tuple[Optional[str], Optional[str]]:
    if not pages:
        return None, None

    raw_lines = pages[0].get("lines") or []
    lines = [str(line).strip() for line in raw_lines if str(line).strip()]
    if not lines:
        return None, None

    jurisdiction: Optional[str] = None
    title: Optional[str] = None

    for index, line in enumerate(lines[:10]):
        if title is None and _looks_like_title_line(line):
            title = line
            if index >= 1 and jurisdiction is None:
                potential = lines[index - 1]
                if _looks_like_jurisdiction_line(potential):
                    jurisdiction = potential
            continue

        if jurisdiction is None and _looks_like_jurisdiction_line(line):
            jurisdiction = line

    return jurisdiction, title


def _parse_day_month_year(day: str, month: str, year: str) -> Optional[date]:
    composed = f"{day} {month} {year}"
    for fmt in ("%d %B %Y", "%d %b %Y"):
        try:
            return datetime.strptime(composed, fmt).date()
        except ValueError:
            continue
    return None


def _extract_document_date(lines: Iterable[str]) -> Optional[date]:
    for line in lines:
        stripped = str(line).strip()
        if not stripped:
            continue
        for pattern in _DATE_LINE_PATTERNS:
            match = pattern.search(stripped)
            if match:
                parsed = _parse_day_month_year(
                    match.group("day"), match.group("month"), match.group("year")
                )
                if parsed:
                    return parsed

        cleaned = stripped.strip(" .")
        standalone = _STANDALONE_YEAR_RE.fullmatch(cleaned)
        if standalone:
            year_value = int(standalone.group("year"))
            if 1000 <= year_value <= 3000:
                return date(year_value, 1, 1)

    return None


def _compute_document_checksum(body: str) -> str:
    return hashlib.sha256(body.encode("utf-8")).hexdigest()


def _determine_document_title(
    pages: List[dict],
    source: Path,
    provided_title: Optional[str],
    inferred_title: Optional[str] = None,
) -> Optional[str]:
    """Return a best-effort title for the document."""

    if provided_title:
        candidate = provided_title.strip()
        if candidate:
            return candidate

    if inferred_title:
        candidate = inferred_title.strip()
        if candidate:
            return candidate

    for page in pages:
        heading = str(page.get("heading") or "").strip()
        if heading:
            return heading

    fallback = source.stem.replace("_", " ").strip()
    return fallback or None


def _normalize_month_key(value: str) -> Optional[int]:
    key = value.strip().lower().rstrip(".,")
    if not key:
        return None
    if key not in _MONTH_LOOKUP and key.endswith("s"):
        key = key[:-1]
    return _MONTH_LOOKUP.get(key)


def _extract_document_date(pages: List[dict]) -> Optional[date]:
    if not pages:
        return None

    first_page = pages[0] or {}
    raw_lines = first_page.get("lines")
    candidate_lines: List[str] = []
    if isinstance(raw_lines, list):
        for line in raw_lines:
            text = str(line).strip()
            if text:
                candidate_lines.append(text)

    if not candidate_lines:
        heading = first_page.get("heading")
        if heading:
            heading_text = str(heading).strip()
            if heading_text:
                candidate_lines.append(heading_text)
        text = first_page.get("text")
        if text:
            for raw_line in str(text).splitlines():
                line_text = raw_line.strip()
                if line_text:
                    candidate_lines.append(line_text)

    for line in candidate_lines:
        match = _CURRENT_AS_AT_RE.search(line)
        if not match:
            continue
        month_value = _normalize_month_key(match.group("month"))
        if month_value is None:
            continue
        try:
            day_value = int(match.group("day"))
            year_value = int(match.group("year"))
            return date(year_value, month_value, day_value)
        except ValueError:
            continue

    for line in candidate_lines:
        match = _YEAR_ONLY_RE.match(line)
        if not match:
            continue
        try:
            year_value = int(match.group("year"))
            return date(year_value, 1, 1)
        except ValueError:
            continue

    return None


def build_document(
    pages: List[dict],
    source: Path,
    jurisdiction: Optional[str] = None,
    citation: Optional[str] = None,
    title: Optional[str] = None,
    cultural_flags: Optional[List[str]] = None,
    document_date: Optional[date] = None,
    glossary_registry: Optional[GlossaryRegistry] = None,
) -> Document:
    """Create a :class:`Document` from extracted pages.

    Args:
        pages: Extracted page payloads including headings and text.
        source: Path to the original PDF used for provenance.
        jurisdiction: Optional jurisdiction metadata supplied by the caller.
        citation: Optional citation metadata supplied by the caller.
        title: Optional document title to prefer over inferred headings.
        cultural_flags: Any cultural sensitivity flags to attach to metadata.
        glossary_registry: Glossary registry for definition lookups.
    """

    inferred_jurisdiction, inferred_title = _infer_cover_metadata(pages)
    first_page_lines = pages[0].get("lines") if pages else None
    inferred_date = _extract_document_date(first_page_lines or [])

    body = "\n\n".join(f"{p['heading']}\n{p['text']}".strip() for p in pages)
<<<<<<< HEAD
    detected_date = _extract_document_date(pages)
=======
    checksum = _compute_document_checksum(body)
>>>>>>> 801bd0af
    metadata = DocumentMetadata(
        jurisdiction=jurisdiction or inferred_jurisdiction or "",
        citation=citation or "",
<<<<<<< HEAD
        date=detected_date or document_date or date.today(),
        title=_determine_document_title(pages, source, title),
=======
        date=inferred_date or date.today(),
        title=_determine_document_title(pages, source, title, inferred_title),
>>>>>>> 801bd0af
        cultural_flags=cultural_flags,
        provenance=str(source),
        checksum=checksum,
    )

    registry = glossary_registry or _DEFAULT_GLOSSARY_REGISTRY

    toc_entries = parse_table_of_contents(pages)

    body_pages = _filter_pages_with_toc(pages, toc_entries)
    body = "\n\n".join(f"{p['heading']}\n{p['text']}".strip() for p in body_pages)

    definitions = _extract_definition_entries(body)

    provisions = parse_sections(body)
    structured_for_definitions: Optional[List[Provision]] = None
    if not provisions:
        parser_available = _has_section_parser()
        if parser_available:
            try:
                nodes = section_parser.parse_sections(body)  # type: ignore[attr-defined]
            except Exception:  # pragma: no cover - defensive guard
                nodes = []
            structured = _build_provisions_from_nodes(nodes or [])
            if structured:
                structured_for_definitions = structured
            sections = list(_iter_section_provisions(structured))
            if sections:
                provisions = sections
            elif structured:
                provisions = structured

        if not provisions:
            logger.debug(
                "Section parsing yielded no provisions after structured fallback "
                "(section_parser_available=%s, optional_import_failed=%s, "
                "root_import_failed=%s, body_length=%s)",
                parser_available,
                _SECTION_PARSER_OPTIONAL_IMPORT_FAILED,
                _ROOT_SECTION_PARSER_IMPORT_FAILED,
                len(body),
                extra={
                    "section_parser_available": parser_available,
                    "section_parser_optional_import_failed": _SECTION_PARSER_OPTIONAL_IMPORT_FAILED,
                    "root_section_parser_import_failed": _ROOT_SECTION_PARSER_IMPORT_FAILED,
                    "body_length": len(body),
                },
            )

    needs_structured_definitions = not provisions or any(
        getattr(prov, "node_type", None) == "section"
        and _is_definition_heading(getattr(prov, "heading", None))
        for prov in provisions
    )

    if structured_for_definitions is None:
        if needs_structured_definitions:
            structured_for_definitions = _resolve_definition_roots(body, provisions)
        else:
            structured_for_definitions = provisions

    registered_with_scope = _register_definition_provisions(
        structured_for_definitions, registry
    )

    if not registered_with_scope:
        for term, definition in definitions.items():
            registry.register_definition(term, definition)

    for prov in provisions:
        prov.ensure_rule_atoms()
        rules = extract_rules(prov.text)
        rule_atoms = _rules_to_atoms(rules, glossary_registry=registry)
        prov.rule_atoms.extend(rule_atoms)
        prov.sync_legacy_atoms()
        existing = _dedupe_principles(prov.principles)
        prov.principles = existing
        rule_principles = _dedupe_principles(
            atom.text for atom in prov.atoms if atom.type == "rule" and atom.text
        )
        merged = _dedupe_principles([*existing, *rule_principles])
        prov.principles = merged

    document = Document(
        metadata=metadata,
        body=body,
        provisions=provisions,
        toc_entries=toc_entries,
    )
    _CULTURAL_OVERLAY.apply(document)
    return document


def save_document(doc: Document, output_path: Path) -> None:
    """Persist a document to disk as JSON."""

    output_path.parent.mkdir(parents=True, exist_ok=True)
    with output_path.open("w", encoding="utf-8") as f:
        f.write(doc.to_json())


def process_pdf(
    pdf: Path,
    output: Optional[Path] = None,
    jurisdiction: Optional[str] = None,
    citation: Optional[str] = None,
    title: Optional[str] = None,
    cultural_flags: Optional[List[str]] = None,
    document_date: Optional[date] = None,
    db_path: Optional[Path] = None,
    doc_id: Optional[int] = None,
) -> Tuple[Document, Optional[int]]:
    """Extract text, parse sections, run rule extraction and persist."""

    if doc_id is not None and db_path is None:
        raise ValueError("A database path must be provided when specifying --doc-id")

    storage: Optional[Storage] = None
    registry: Optional[GlossaryRegistry] = None
    try:
        if db_path:
            storage = Storage(db_path)
        registry = GlossaryRegistry(storage)
        pages = extract_pdf_text(pdf)
        doc = build_document(
            pages,
            pdf,
            jurisdiction,
            citation,
            title,
            cultural_flags,
            document_date=document_date,
            glossary_registry=registry,
        )
    finally:
        if registry is not None:
            registry.close()
        if storage is not None:
            storage.close()
    out = output or Path("data/pdfs") / (pdf.stem + ".json")

    stored_doc_id: Optional[int] = None
    if db_path:
        store = VersionedStore(db_path)
        try:
            actual_doc_id = doc_id if doc_id is not None else store.generate_id()
            if not doc.metadata.canonical_id:
                doc.metadata.canonical_id = str(actual_doc_id)
            store.add_revision(actual_doc_id, doc, doc.metadata.date)
            stored_doc_id = actual_doc_id
        finally:
            store.close()

    save_document(doc, out)
    return doc, stored_doc_id


def main() -> None:
    """Command line entry point."""

    parser = argparse.ArgumentParser(
        description="Extract rules from a PDF and save as a Document"
    )
    parser.add_argument("pdf", type=Path, help="Path to PDF file")
    parser.add_argument("-o", "--output", type=Path, help="Output JSON path")
    parser.add_argument("--jurisdiction", help="Jurisdiction metadata")
    parser.add_argument("--citation", help="Citation metadata")
    parser.add_argument("--title", help="Title metadata")
    parser.add_argument(
        "--cultural-flags", nargs="*", help="List of cultural sensitivity flags"
    )
    args = parser.parse_args()

    doc, _ = process_pdf(
        args.pdf,
        output=args.output,
        jurisdiction=args.jurisdiction,
        citation=args.citation,
        title=args.title,
        cultural_flags=args.cultural_flags,
    )
    print(doc.to_json())


if __name__ == "__main__":  # pragma: no cover
    main()


def _should_attach_prefix(prefix: str) -> bool:
    if not prefix.strip():
        return False

    if _CONTENTS_MARKER_RE.search(prefix):
        return False

    lowered = prefix.lower()
    if "table of contents" in lowered:
        return False

    lines = [line.strip() for line in prefix.splitlines() if line.strip()]
    if not lines:
        return False

    numeric_lines = sum(1 for line in lines if line and line[0].isdigit())
    if numeric_lines >= max(1, len(lines) // 2):
        return False

    return True<|MERGE_RESOLUTION|>--- conflicted
+++ resolved
@@ -1,11 +1,8 @@
 """PDF ingestion utilities producing :class:`Document` objects."""
 
 import argparse
-<<<<<<< HEAD
 import calendar
-=======
 import hashlib
->>>>>>> 801bd0af
 import json
 import logging
 import re
@@ -1618,21 +1615,15 @@
     inferred_date = _extract_document_date(first_page_lines or [])
 
     body = "\n\n".join(f"{p['heading']}\n{p['text']}".strip() for p in pages)
-<<<<<<< HEAD
     detected_date = _extract_document_date(pages)
-=======
     checksum = _compute_document_checksum(body)
->>>>>>> 801bd0af
     metadata = DocumentMetadata(
         jurisdiction=jurisdiction or inferred_jurisdiction or "",
         citation=citation or "",
-<<<<<<< HEAD
         date=detected_date or document_date or date.today(),
         title=_determine_document_title(pages, source, title),
-=======
         date=inferred_date or date.today(),
         title=_determine_document_title(pages, source, title, inferred_title),
->>>>>>> 801bd0af
         cultural_flags=cultural_flags,
         provenance=str(source),
         checksum=checksum,
