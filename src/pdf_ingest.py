--- conflicted
+++ resolved
@@ -826,7 +826,6 @@
     return collected
 
 
-<<<<<<< HEAD
 _JURISDICTION_STOP_WORDS = {
     "act",
     "acts",
@@ -912,7 +911,6 @@
         return jurisdiction, None
 
     return None, None
-=======
 def _flatten_toc_entries(entries: List[DocumentTOCEntry]) -> Iterable[DocumentTOCEntry]:
     for entry in entries:
         yield entry
@@ -1029,7 +1027,6 @@
             continue
         filtered.append(page)
     return filtered or pages
->>>>>>> d3f56285
 
 
 def parse_table_of_contents(pages: List[dict]) -> List[DocumentTOCEntry]:
@@ -1704,31 +1701,25 @@
     """
 
     inferred_jurisdiction, inferred_title = _infer_cover_metadata(pages)
-<<<<<<< HEAD
-=======
     first_page_lines = pages[0].get("lines") if pages else None
     inferred_date = _extract_document_date(first_page_lines or [])
->>>>>>> d3f56285
 
     body = "\n\n".join(f"{p['heading']}\n{p['text']}".strip() for p in pages)
     detected_date = _extract_document_date(pages)
     checksum = _compute_document_checksum(body)
     metadata = DocumentMetadata(
-<<<<<<< HEAD
         jurisdiction=inferred_jurisdiction or jurisdiction or "",
         citation=citation or "",
         date=date.today(),
         title=_determine_document_title(
             pages, source, title, inferred_title=inferred_title
         ),
-=======
         jurisdiction=jurisdiction or inferred_jurisdiction or "",
         citation=citation or "",
         date=detected_date or document_date or date.today(),
         title=_determine_document_title(pages, source, title),
         date=inferred_date or date.today(),
         title=_determine_document_title(pages, source, title, inferred_title),
->>>>>>> d3f56285
         cultural_flags=cultural_flags,
         provenance=str(source),
         checksum=checksum,
