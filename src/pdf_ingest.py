--- conflicted
+++ resolved
@@ -122,7 +122,6 @@
         for role, fragments in (r.elements or {}).items():
             for fragment in fragments:
                 gloss_entry = lookup_gloss(fragment)
-<<<<<<< HEAD
                 gloss_text = who_text
                 gloss_metadata = None
                 if gloss_entry:
@@ -143,7 +142,6 @@
                 }
                 atoms.append(Atom(**element_atom_kwargs))
 
-=======
                 atoms.append(
                     Atom(
                         type="element",
@@ -163,7 +161,6 @@
                         ),
                     )
                 )
->>>>>>> c1c54329
         if who == UNKNOWN_PARTY:
             lint_atom_kwargs = {
                 "type": "lint",
@@ -269,7 +266,6 @@
     if not text.strip():
         return []
 
-<<<<<<< HEAD
     parser_available = _has_section_parser()
     if section_parser and hasattr(section_parser, "parse_sections"):
         pass
@@ -277,9 +273,7 @@
     if parser_available and section_parser and hasattr(
         section_parser, "parse_sections"
     ):
-=======
     if section_parser and hasattr(section_parser, "parse_sections"):
->>>>>>> c1c54329
         nodes = section_parser.parse_sections(text)  # type: ignore[attr-defined]
         structured = _build_provisions_from_nodes(nodes)
         sections = list(_iter_section_provisions(structured))
