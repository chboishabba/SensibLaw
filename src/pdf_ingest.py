--- conflicted
+++ resolved
@@ -100,7 +100,6 @@
     atoms: List[Atom] = []
     for r in rules:
         actor = getattr(r, "actor", None)
-<<<<<<< HEAD
         who = getattr(r, "party", UNKNOWN_PARTY) or UNKNOWN_PARTY
         who_text = getattr(r, "who_text", None) or actor or None
         parts = [getattr(r, "actor", None), getattr(r, "modality", None), getattr(r, "action", None)]
@@ -109,7 +108,6 @@
         if getattr(r, "scope", None):
             parts.append(r.scope)
         text = " ".join(part.strip() for part in parts if part)
-=======
         who = getattr(r, "party", None) or UNKNOWN_PARTY
         who_text = getattr(r, "who_text", None) or actor or None
         text = f"{r.actor} {r.modality} {r.action}".strip()
@@ -117,7 +115,6 @@
             text += f" {r.conditions}"
         if r.scope:
             text += f" {r.scope}"
->>>>>>> 30790bee
 
         rule_atom_kwargs = {
             "type": "rule",
@@ -126,13 +123,10 @@
             "who": who,
             "who_text": who_text,
             "conditions": r.conditions,
-<<<<<<< HEAD
             "text": text or None,
             "gloss": who_text or actor or None,
-=======
             "text": text.strip() or None,
             "gloss": who_text,
->>>>>>> 30790bee
         }
         atoms.append(Atom(**rule_atom_kwargs))
 
@@ -141,11 +135,8 @@
                 if not fragment:
                     continue
                 gloss_entry = lookup_gloss(fragment)
-<<<<<<< HEAD
                 gloss_text = who_text or fragment
-=======
                 gloss_text = who_text
->>>>>>> 30790bee
                 gloss_metadata = None
                 if gloss_entry:
                     gloss_text = gloss_entry.text
@@ -165,8 +156,7 @@
                 }
                 atoms.append(Atom(**element_atom_kwargs))
 
-<<<<<<< HEAD
-=======
+
                 atoms.append(
                     Atom(
                         type="element",
@@ -186,21 +176,17 @@
                         ),
                     )
                 )
->>>>>>> 30790bee
         if who == UNKNOWN_PARTY:
             lint_atom_kwargs = {
                 "type": "lint",
                 "role": "unknown_party",
                 "text": f"Unclassified actor: {actor}".strip(),
-<<<<<<< HEAD
                 "party": UNKNOWN_PARTY,
                 "who": UNKNOWN_PARTY,
                 "who_text": who_text or actor or None,
                 "gloss": who_text or actor or None,
-=======
                 "who": UNKNOWN_PARTY,
                 "gloss": who_text,
->>>>>>> 30790bee
             }
             atoms.append(Atom(**lint_atom_kwargs))
     return atoms
