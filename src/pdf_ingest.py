"""PDF ingestion utilities producing :class:`Document` objects."""

import argparse
import json
import re
from datetime import date
from pathlib import Path
from typing import List, Optional

from pdfminer.high_level import extract_text

<<<<<<< HEAD
from .culture.overlay import get_default_overlay
=======
from .glossary.service import lookup as lookup_gloss
>>>>>>> 93f9fac4
from .ingestion.cache import HTTPCache
from .models.document import Document, DocumentMetadata, Provision
from .models.provision import Atom
from .rules.extractor import extract_rules
<<<<<<< HEAD


_CULTURAL_OVERLAY = get_default_overlay()


# ``section_parser`` is optional – tests may monkeypatch it. If it's not
# available, a trivial fallback is used which treats the entire body as a single
# provision.
try:  # pragma: no cover - executed conditionally
    from . import section_parser  # type: ignore
except Exception:  # pragma: no cover - optional dependency
    section_parser = None  # type: ignore
=======
from . import section_parser
>>>>>>> 93f9fac4


def extract_pdf_text(pdf_path: Path) -> List[dict]:
    """Extract text and headings from a PDF, returning pages with numbers."""

    raw = extract_text(str(pdf_path)) or ""
    pages: List[dict] = []
    for i, page_text in enumerate(raw.split("\f"), start=1):
        lines = [
            re.sub(r"\s+", " ", line).strip()
            for line in page_text.splitlines()
            if line.strip()
        ]
        if not lines:
            continue
        heading = lines[0]
        body = " ".join(lines[1:]) if len(lines) > 1 else ""
        pages.append({"page": i, "heading": heading, "text": body})
    return pages


def build_metadata(pdf_path: Path, pages: List[dict]) -> dict:
    """Create metadata wrapper for extracted pages."""

    return {
        "source": pdf_path.name,
        "page_count": len(pages),
        "pages": pages,
    }


def save_json(pages: List[dict], output_path: Path, source: Path) -> None:
    """Save extracted pages as JSON."""

    output_path.parent.mkdir(parents=True, exist_ok=True)
    data = {
        "source": str(source),
        "page_count": len(pages),
        "pages": pages,
    }
    with output_path.open("w", encoding="utf-8") as f:
        json.dump(data, f, ensure_ascii=False, indent=2)


def download_pdf(url: str, cache: HTTPCache, dest: Path) -> Path:
    """Download a PDF using :class:`HTTPCache` and save to ``dest``."""

    dest.write_bytes(cache.fetch(url))
    return dest


def _rules_to_atoms(rules) -> List[Atom]:
    atoms: List[Atom] = []
    for r in rules:
        text = f"{r.actor} {r.modality} {r.action}".strip()
        if r.conditions:
            text += f" {r.conditions}"
        if r.scope:
            text += f" {r.scope}"
        atoms.append(
            Atom(
                type="rule",
                role="principle",
                text=text.strip() or None,
                who=r.actor or None,
                conditions=r.conditions,
            )
        )

        for role, fragments in (r.elements or {}).items():
            for fragment in fragments:
                gloss_entry = lookup_gloss(fragment)
                atoms.append(
                    Atom(
                        type="element",
                        role=role,
                        text=fragment,
                        who=r.actor or None,
                        conditions=r.conditions if role == "circumstance" else None,
                        gloss=gloss_entry.text if gloss_entry else None,
                        gloss_metadata=(
                            dict(gloss_entry.metadata)
                            if gloss_entry and gloss_entry.metadata is not None
                            else None
                        ),
                    )
                )
    return atoms
def build_document(
    pages: List[dict],
    source: Path,
    jurisdiction: Optional[str] = None,
    citation: Optional[str] = None,
    cultural_flags: Optional[List[str]] = None,
) -> Document:
    """Create a :class:`Document` from extracted pages."""

    body = "\n\n".join(f"{p['heading']}\n{p['text']}".strip() for p in pages)
    metadata = DocumentMetadata(
        jurisdiction=jurisdiction or "",
        citation=citation or "",
        date=date.today(),
        cultural_flags=cultural_flags,
        provenance=str(source),
    )

    if hasattr(section_parser, "parse_sections"):
        provisions = section_parser.parse_sections(body)
        if not provisions:
            provisions = [Provision(text=body)]
    else:  # Fallback: single provision containing entire body
        provisions = [Provision(text=body)]

    for prov in provisions:
        rules = extract_rules(prov.text)
        atoms = _rules_to_atoms(rules)
        prov.atoms.extend(atoms)
        prov.principles.extend([atom.text for atom in atoms if atom.text])

    document = Document(metadata=metadata, body=body, provisions=provisions)
    _CULTURAL_OVERLAY.apply(document)
    return document


def save_document(doc: Document, output_path: Path) -> None:
    """Persist a document to disk as JSON."""

    output_path.parent.mkdir(parents=True, exist_ok=True)
    with output_path.open("w", encoding="utf-8") as f:
        f.write(doc.to_json())


def process_pdf(
    pdf: Path,
    output: Optional[Path] = None,
    jurisdiction: Optional[str] = None,
    citation: Optional[str] = None,
    cultural_flags: Optional[List[str]] = None,
) -> Document:
    """Extract text, parse sections, run rule extraction and persist."""

    pages = extract_pdf_text(pdf)
    doc = build_document(pages, pdf, jurisdiction, citation, cultural_flags)
    out = output or Path("data/pdfs") / (pdf.stem + ".json")
    save_document(doc, out)
    return doc


def main() -> None:
    """Command line entry point."""

    parser = argparse.ArgumentParser(
        description="Extract rules from a PDF and save as a Document"
    )
    parser.add_argument("pdf", type=Path, help="Path to PDF file")
    parser.add_argument("-o", "--output", type=Path, help="Output JSON path")
    parser.add_argument("--jurisdiction", help="Jurisdiction metadata")
    parser.add_argument("--citation", help="Citation metadata")
    parser.add_argument(
        "--cultural-flags", nargs="*", help="List of cultural sensitivity flags"
    )
    args = parser.parse_args()

    doc = process_pdf(
        args.pdf,
        output=args.output,
        jurisdiction=args.jurisdiction,
        citation=args.citation,
        cultural_flags=args.cultural_flags,
    )
    print(doc.to_json())


if __name__ == "__main__":  # pragma: no cover
    main()<|MERGE_RESOLUTION|>--- conflicted
+++ resolved
@@ -9,16 +9,12 @@
 
 from pdfminer.high_level import extract_text
 
-<<<<<<< HEAD
 from .culture.overlay import get_default_overlay
-=======
 from .glossary.service import lookup as lookup_gloss
->>>>>>> 93f9fac4
 from .ingestion.cache import HTTPCache
 from .models.document import Document, DocumentMetadata, Provision
 from .models.provision import Atom
 from .rules.extractor import extract_rules
-<<<<<<< HEAD
 
 
 _CULTURAL_OVERLAY = get_default_overlay()
@@ -31,9 +27,7 @@
     from . import section_parser  # type: ignore
 except Exception:  # pragma: no cover - optional dependency
     section_parser = None  # type: ignore
-=======
 from . import section_parser
->>>>>>> 93f9fac4
 
 
 def extract_pdf_text(pdf_path: Path) -> List[dict]:
