"""Backward compatible wrapper for the new :mod:`cli` package."""

from __future__ import annotations

from .storage import VersionedStore
from .proofs.render import dot_to_svg

from cli import main

__all__ = ["main"]


if __name__ == "__main__":  # pragma: no cover - for direct execution

    extract_parser = sub.add_parser("extract", help="Extraction helpers")
    extract_parser.add_argument("--text", help="Provision text")
    extract_sub = extract_parser.add_subparsers(dest="extract_command")

    extract_text = extract_sub.add_parser("rules", help="Extract rules from text")
    extract_text.add_argument("--text", required=True, help="Provision text")

    extract_frl = extract_sub.add_parser("frl", help="Fetch Acts from the FRL API")
    extract_frl.add_argument("--data", type=Path, help="Path to JSON payload for tests")
    extract_frl.add_argument("--api-url", default="https://example.com", help="FRL API base URL")

    check_parser = sub.add_parser("check", help="Check rules for issues")
    check_parser.add_argument("--rules", required=True, help="JSON encoded rules")

    fetch_parser = sub.add_parser(
        "pdf-fetch", help="Ingest a PDF and extract rules"
    )
    fetch_parser.add_argument("path", type=Path, help="Path to PDF file")
    fetch_parser.add_argument("--output", type=Path, help="Output JSON path")
    fetch_parser.add_argument("--jurisdiction", help="Jurisdiction metadata")
    fetch_parser.add_argument("--citation", help="Citation metadata")
    fetch_parser.add_argument(
        "--cultural-flags", nargs="*", help="List of cultural sensitivity flags"
    )

    law_parser = sub.add_parser("law", help="Law document utilities")
    law_sub = law_parser.add_subparsers(dest="law_command")
    law_redline = law_sub.add_parser(
        "redline", help="Generate HTML diff between two statute versions"
    )
    law_redline.add_argument("--old", type=Path, required=True, help="Path to old version")
    law_redline.add_argument("--new", type=Path, required=True, help="Path to new version")
    law_redline.add_argument("--out", type=Path, required=True, help="Output HTML file")

    dist_parser = sub.add_parser(
        "distinguish", help="Compare a story against a case silhouette"
    )
    dist_parser.add_argument(
        "--case",
        required=True,
        help="Neutral citation identifying the base case",
    )
    dist_parser.add_argument(
        "--story",
        type=Path,
        required=True,
        help="Path to a fact-tagged story JSON file",
    )

    publish_parser = sub.add_parser("publish", help="Generate a static site")
    publish_parser.add_argument("--seed", required=True, help="Seed node identifier")
    publish_parser.add_argument(
        "--out", type=Path, required=True, help="Directory to write the site"
    )

    concepts_parser = sub.add_parser("concepts", help="Concept operations")
    concepts_sub = concepts_parser.add_subparsers(dest="concepts_command")
    concepts_match = concepts_sub.add_parser(
        "match", help="Match concept triggers within text"
    )
    concepts_match.add_argument(
        "--patterns-file",
        type=Path,
        required=True,
        help="JSON file mapping phrases to concept identifiers",
    )
    concepts_match.add_argument("--text", required=True, help="Text to match")

    query_parser = sub.add_parser(
        "query", help="Run concept queries or case lookups"
    )
    query_parser.add_argument("--text", help="Question or keyword query")
    query_parser.add_argument(
        "--graph",
        type=Path,
        help="Path to a StoryGraph JSON file representing the query",
    )
    query_sub = query_parser.add_subparsers(dest="query_command")
    case_q = query_sub.add_parser("case", help="Look up a case by identifier")
    case_q.add_argument("--id", required=True, help="Case identifier")
    case_q.add_argument("--year", type=int, default=1992, help="Year of judgment")
    treat_q = query_sub.add_parser("treatment", help="Fetch treatment for a case")
    treat_q.add_argument(
        "--case", required=True, help="Neutral citation identifying the case"
    )

    timeline_q = query_sub.add_parser("timeline", help="Generate timeline for a case")
    timeline_q.add_argument("--case", required=True, help="Case identifier")
    timeline_q.add_argument(
        "--graph-file",
        type=Path,
        help="Graph JSON file (use '-' for stdin)",
    )
    timeline_q.add_argument(
        "--svg",
        action="store_true",
        help="Output SVG instead of JSON",
    )

    graph_parser = sub.add_parser("graph", help="Graph operations")
    graph_sub = graph_parser.add_subparsers(dest="graph_command")
    subgraph_parser = graph_sub.add_parser("subgraph", help="Extract subgraph")
    subgraph_parser.add_argument(
        "--seeds",
        nargs="+",
        required=True,
        help="Seed node identifiers",
    )
    subgraph_parser.add_argument(
        "--hops", type=int, default=1, help="Number of hops"
    )
    subgraph_parser.add_argument(
        "--as-at",
        help="Only include nodes/edges on or before this date (YYYY-MM-DD)",
    )
    subgraph_parser.add_argument(
        "--graph-file",
        type=Path,
        help="Graph JSON file (use '-' for stdin)",
    )
    subgraph_parser.add_argument(
        "--dot",
        action="store_true",
        help="Output Graphviz DOT instead of JSON",
    )

    subgraph_parser.add_argument(
        "--svg",
        action="store_true",
        help="Output rendered SVG",
    )

    eval_parser = sub.add_parser("eval", help="Evaluation helpers")
    eval_sub = eval_parser.add_subparsers(dest="eval_command")
    gold_eval = eval_sub.add_parser(
        "goldset", help="Evaluate extractors against gold sets"
    )
    gold_eval.add_argument(
        "--threshold",
        type=float,
        default=0.9,
        help="Minimum acceptable precision/recall",
    )

    tests_parser = sub.add_parser("tests", help="Run declarative tests")
    tests_sub = tests_parser.add_subparsers(dest="tests_command")
    tests_run = tests_sub.add_parser("run", help="Run checklist tests against a story")
    tests_run.add_argument(
        "--tests-file", type=Path, required=True, help="Checklist JSON file"
    )
    tests_run.add_argument(
        "--story-file", type=Path, required=True, help="Story JSON file"
    )

    definitions_parser = sub.add_parser("definitions", help="Definition operations")
    definitions_sub = definitions_parser.add_subparsers(dest="definitions_command")
    definitions_expand = definitions_sub.add_parser("expand", help="Expand term definitions")
    definitions_expand.add_argument("--term", required=True, help="Term identifier")
    definitions_expand.add_argument("--depth", type=int, default=1, help="Expansion depth")

<<<<<<< HEAD
=======
    harm_parser = sub.add_parser("harm", help="Harm assessment utilities")
    harm_sub = harm_parser.add_subparsers(dest="harm_command")
    harm_compute = harm_sub.add_parser("compute", help="Compute harm index")
    harm_compute.add_argument(
        "--story", type=Path, required=True, help="Path to story JSON file"
    )
>>>>>>> 0c6f3834

    cases_parser = sub.add_parser("cases", help="Case operations")
    cases_sub = cases_parser.add_subparsers(dest="cases_command")
    cases_treat = cases_sub.add_parser("treatment", help="Fetch case treatment")
    cases_treat.add_argument("--case-id", required=True, help="Case identifier")

    repro_parser = sub.add_parser("repro", help="Reproducibility helpers")
    repro_sub = repro_parser.add_subparsers(dest="repro_command")
    repro_log = repro_sub.add_parser("log-correction", help="Log a correction entry")
    repro_log.add_argument(
        "--file", type=Path, required=True, help="Path to correction description file"
    )
    repro_sub.add_parser("list-corrections", help="List logged corrections")

    receipts_parser = sub.add_parser("receipts", help="Receipt operations")
    receipts_sub = receipts_parser.add_subparsers(dest="receipts_command")
    receipts_diff = receipts_sub.add_parser(
        "diff", help="Compare two receipt files"
    )
    receipts_diff.add_argument("--old", type=Path, required=True, help="Old receipt")
    receipts_diff.add_argument("--new", type=Path, required=True, help="New receipt")
    polis_parser = sub.add_parser("polis", help="Pol.is conversation operations")
    polis_sub = polis_parser.add_subparsers(dest="polis_command")
    polis_import = polis_sub.add_parser("import", help="Import conversation as concepts")
    polis_import.add_argument("--conversation", required=True, help="Conversation ID")
    polis_import.add_argument(
        "--out",
        type=Path,
        required=True,
        help="Directory to write proof packs",
    )

    tools_parser = sub.add_parser("tools", help="Utility tools")
    tools_sub = tools_parser.add_subparsers(dest="tools_command")
    claim_builder = tools_sub.add_parser(
        "claim-builder", help="Interactively build a claim"
    )
    claim_builder.add_argument(
        "--dir",
        type=Path,
        default=Path("data/claims"),
        help="Directory to save claim files",
    )

    intake_parser = sub.add_parser("intake", help="Email intake operations")
    intake_sub = intake_parser.add_subparsers(dest="intake_command")
    intake_parse = intake_sub.add_parser(
        "parse", help="Parse an email mailbox into claim stubs"
    )
    intake_parse.add_argument(
        "--mailbox",
        required=True,
        help="IMAP URL or directory containing .eml files",
    )
    intake_parse.add_argument(
        "--out",
        type=Path,
        required=True,
        help="Directory for generated claim stubs",
    )

    tests_parser = sub.add_parser("tests", help="Evaluate declarative tests")
    tests_sub = tests_parser.add_subparsers(dest="tests_command")
    tests_run = tests_sub.add_parser("run", help="Run a test template against a story")
    tests_run.add_argument("--tests", required=True, help="Test template ID")
    tests_run.add_argument(
        "--story", type=Path, required=True, help="Path to story JSON file"
    )

    args = parser.parse_args()
    if args.command == "get":
        store = VersionedStore(args.db)
        if args.as_at:
            as_at = datetime.fromisoformat(args.as_at).date()
        else:
            as_at = date.today()
        doc = store.snapshot(args.id, as_at)
        if doc is None:
            print("Not found")
        else:
            print(doc.to_json())
        store.close()
    elif args.command == "extract":
        if args.extract_command == "rules" or (args.extract_command is None and args.text):
            from .rules.extractor import extract_rules

            rules = extract_rules(args.text)
            print(json.dumps([r.__dict__ for r in rules]))
        elif args.extract_command == "frl":
            from .ingestion.frl import fetch_acts

            payload = json.loads(args.data.read_text()) if args.data else None
            nodes, edges = fetch_acts(args.api_url, data=payload)
            print(json.dumps({"nodes": nodes, "edges": edges}))
        else:
            parser.print_help()
    elif args.command == "check":
        from .rules import Rule
        from .rules.reasoner import check_rules

        data = json.loads(args.rules)
        rules = [Rule(**r) for r in data]
        issues = check_rules(rules)
        print(json.dumps(issues))
    elif args.command == "pdf-fetch":
        from .pdf_ingest import process_pdf

        doc = process_pdf(
            args.path,
            output=args.output,
            jurisdiction=args.jurisdiction,
            citation=args.citation,
            cultural_flags=args.cultural_flags,
        )
        print(doc.to_json())
    elif args.command == "law":
        if args.law_command == "redline":
            from .versioning.section_diff import redline

            old_text = args.old.read_text()
            new_text = args.new.read_text()
            html = redline(old_text, new_text, old_ref=str(args.old), new_ref=str(args.new))
            args.out.write_text(html)
        else:
            parser.print_help()
    elif args.command == "distinguish":
        from .distinguish.loader import load_case_silhouette
        from .distinguish.engine import compare_story_to_case

        case_sil = load_case_silhouette(args.case)
        story_data = json.loads(args.story.read_text())
        story_tags = story_data.get("facts", {})
        result = compare_story_to_case(story_tags, case_sil)
        # Pretty-print to expose paragraph anchors in output
        print(json.dumps(result, indent=2))

        print(json.dumps(result))
    elif args.command == "concepts":
        if args.concepts_command == "match":
            from .concepts.matcher import ConceptMatcher, load_patterns

            patterns = load_patterns(args.patterns_file)
            matcher = ConceptMatcher(patterns)
            hits = matcher.match(args.text)
            nodes = [
                {"id": cid, "start": span[0], "end": span[1]} for cid, span in hits
            ]
            print(json.dumps(nodes))
        else:
            parser.print_help()

    elif args.command == "polis":
        if args.polis_command == "import":
            from .ingest.polis import fetch_conversation
            from .receipts import build_pack

            seeds = fetch_conversation(args.conversation)
            args.out.mkdir(parents=True, exist_ok=True)
            for seed in seeds:
                pack_dir = args.out / seed["id"]
                build_pack(pack_dir, seed.get("label", ""))
        else:
            parser.print_help()
    elif args.command == "query":
        if args.query_command == "case":
            from .api import routes
            from .graph.models import EdgeType, GraphEdge, GraphNode, NodeType
            from .ingestion import hca

            nodes, edges = hca.crawl_year(args.year)
            for n in nodes:
                meta = {k: v for k, v in n.items() if k not in {"id", "type"}}
                routes._graph.add_node(
                    GraphNode(type=NodeType.DOCUMENT, identifier=n["id"], metadata=meta)
                )
            for e in edges:
                routes._graph.add_edge(
                    GraphEdge(type=EdgeType.CITES, source=e["from"], target=e["to"])
                )
            case = next((n for n in nodes if n["id"] == args.id), None)
            if case is None:
                print("{}")
            else:
                cites = [e["to"] for e in edges if e["from"] == args.id]
                result = {
                    "catchwords": case.get("catchwords", []),
                    "citations": cites,
                }
                print(json.dumps(result))
        elif args.query_command == "treatment":
            from .api.routes import fetch_case_treatment

            result = fetch_case_treatment(args.case)
            print(json.dumps(result))

        elif args.query_command == "timeline":
            from dataclasses import asdict
            from .reason.timeline import build_timeline, events_to_json, events_to_svg

            if args.graph_file:
                import sys

                if str(args.graph_file) == "-":
                    data = json.load(sys.stdin)
                else:
                    data = json.loads(args.graph_file.read_text())
                nodes = data.get("nodes", [])
                edges = data.get("edges", [])
            else:
                from .api import routes

                nodes = [asdict(n) for n in routes._graph.nodes.values()]
                edges = [asdict(e) for e in routes._graph.edges]

            events = build_timeline(nodes, edges, args.case)
            if args.svg:
                print(events_to_svg(events))
            else:
                print(events_to_json(events))
        else:
            from .pipeline import build_cloud, match_concepts, normalise
            from .pipeline.input_handler import parse_input

            if args.graph:
                data = json.loads(args.graph.read_text())
                raw_query = parse_input(data)
            else:
                raw_query = parse_input(args.text)

            text = normalise(raw_query)
            concepts = match_concepts(text)
            cloud = build_cloud(concepts)
            print(json.dumps({"cloud": cloud}))
    elif args.command == "graph":
        if args.graph_command == "subgraph":
            from .graph.proof_tree import Graph, Node, Edge, build_subgraph, to_dot

            as_at = datetime.fromisoformat(args.as_at) if args.as_at else None

            if args.graph_file:
                import os
                import sys

                if str(args.graph_file) == "-":
                    data = json.load(sys.stdin)
                else:
<<<<<<< HEAD
                    if (args.graph_file.stat().st_mode & 0o444) == 0:
                        import sys as _sys

                        print("--graph-file is unreadable", file=_sys.stderr)
                        raise SystemExit(1)
=======
                    mode = args.graph_file.stat().st_mode & 0o444
                    if mode == 0:
                        print("--graph-file is not readable", file=sys.stderr)
                        sys.exit(1)

                    mode = args.graph_file.stat().st_mode
                    if mode & 0o444 == 0:
                        print(
                            f"error: argument --graph-file: can't open '{args.graph_file}': Permission denied",
                            file=sys.stderr,
                        )
                        sys.exit(2)
>>>>>>> 0c6f3834
                    data = json.loads(args.graph_file.read_text())

                g = Graph()
                for n in data.get("nodes", []):
                    n_date = None
                    if n.get("date"):
                        try:
                            n_date = datetime.fromisoformat(n["date"])
                        except ValueError:
                            pass
                    g.add_node(
                        Node(
                            n["id"],
                            n.get("type", ""),
                            {"label": n.get("title", n["id"] )},
                            n_date,
                        )
                    )
                for e in data.get("edges", []):
                    metadata = {"label": e.get("type")}
                    if e.get("receipt"):
                        metadata["receipt"] = e.get("receipt")
                    e_date = None
                    if e.get("date"):
                        try:
                            e_date = datetime.fromisoformat(e["date"])
                        except ValueError:
                            pass
                    g.add_edge(
                        Edge(
                            e["from"],
                            e["to"],
                            e["type"],
                            metadata,
                            e_date,
                            e.get("weight"),
                        )
                    )
                nodes, edges = build_subgraph(
                    g, args.seeds, hops=args.hops, as_at=as_at
                )
                print(to_dot(nodes, edges))

                dot_output = to_dot(nodes, edges)
                if args.svg:
                    print(dot_to_svg(dot_output))
                else:
                    print(dot_output)
            else:
                from .api.routes import generate_subgraph

                combined_nodes = {}
                combined_edges = {}
                for seed in args.seeds:
                    result = generate_subgraph(seed, args.hops)
                    for n in result.get("nodes", []):
                        nid = n.get("identifier") or n.get("id")
                        combined_nodes[nid] = n
                    for e in result.get("edges", []):
                        key = (e.get("source"), e.get("target"), e.get("type"))
                        combined_edges[key] = e
                merged = {
                    "nodes": list(combined_nodes.values()),
                    "edges": list(combined_edges.values()),
                }
                if args.dot:

                if args.dot or args.svg:
                    g = Graph()
                    for n in merged["nodes"]:
                        nid = n.get("identifier") or n.get("id")
                        label = n.get("metadata", {}).get("label") or n.get(
                            "title", nid
                        )
                        n_date = None
                        if n.get("date"):
                            try:
                                n_date = datetime.fromisoformat(n["date"])
                            except ValueError:
                                pass
                        g.add_node(Node(nid, n.get("type", ""), {"label": label}, n_date))
                    for e in merged["edges"]:
                        src = e.get("source") or e.get("from")
                        tgt = e.get("target") or e.get("to")
                        typ = e.get("type")
                        meta = e.get("metadata", {})
                        label = meta.get("label", typ)
                        metadata = {"label": label}
                        receipt = meta.get("receipt") or e.get("receipt")
                        if receipt:
                            metadata["receipt"] = receipt
                        e_date = None
                        if e.get("date"):
                            try:
                                e_date = datetime.fromisoformat(e["date"])
                            except ValueError:
                                pass
                        g.add_edge(
                            Edge(src, tgt, typ, metadata, e_date, e.get("weight"))
                        )
                    if as_at:
                        nodes, edges = build_subgraph(
                            g, args.seeds, hops=args.hops, as_at=as_at
                        )
                        print(to_dot(nodes, edges))
                    else:
                        print(to_dot(g.nodes, g.edges))
                else:
                    print(json.dumps(merged))

                        dot_output = to_dot(nodes, edges)
                    else:
                        dot_output = to_dot(g.nodes, g.edges)
                    if args.svg:
                        print(dot_to_svg(dot_output))
                    else:
                        print(dot_output)
                else:
                    print(json.dumps(merged))
        else:
            parser.print_help()
    elif args.command == "eval":
        if args.eval_command == "goldset":
            from scripts.eval_goldset import evaluate

            ok = evaluate(threshold=args.threshold)
            if not ok:
                raise SystemExit(1)
        else:
            parser.print_help()
    elif args.command == "tests":
        if args.tests_command == "run":
            from .checklists.run import evaluate

            checklist = json.loads(args.tests_file.read_text())
            story = json.loads(args.story_file.read_text())
            tags = set(story.get("tags", []))
            result = evaluate(checklist, tags)
            print(json.dumps(result))
        else:
            parser.print_help()
<<<<<<< HEAD
=======
    elif args.command == "repro":
        from .repro.ledger import CorrectionLedger
        import os

        ledger = CorrectionLedger()
        if args.repro_command == "log-correction":
            description = args.file.read_text().strip()
            author = os.getenv("USER", "unknown")
            entry = ledger.append(description=description, author=author)
            print(json.dumps(entry.__dict__))
        elif args.repro_command == "list-corrections":
            print(json.dumps(ledger.to_dicts()))

    elif args.command == "harm":
        if args.harm_command == "compute":
            from .harm import compute_harm

            story = json.loads(args.story.read_text())
            result = compute_harm(story)
            print(json.dumps(result))
>>>>>>> 0c6f3834

    elif args.command == "definitions":
        if args.definitions_command == "expand":
            from .definitions.graph import DefinitionGraph, load_default_definitions

        text = normalise(raw_query)
        concepts = match_concepts(text)
        cloud = build_cloud(concepts)
        print(json.dumps({"cloud": cloud}))
    elif args.command == "tests":
        if args.tests_command == "run":
            from .tests import TEMPLATE_REGISTRY, evaluate

            template = TEMPLATE_REGISTRY.get(args.tests)
            if template is None:
                raise SystemExit(f"Unknown test template '{args.tests}'")
            data = json.loads(args.story.read_text())
            result = evaluate(template, data)
            print(json.dumps(result.to_dict()))
        else:
            tests_parser.print_help()

            defs = load_default_definitions()
            graph = DefinitionGraph(defs)
            scoped = graph.expand(args.term, depth=args.depth)
            print(json.dumps(scoped))
        else:
            parser.print_help()
    elif args.command == "cases":
        if args.cases_command == "treatment":
            from .api.routes import fetch_case_treatment

            result = fetch_case_treatment(args.case_id)
            print(json.dumps(result))
        else:
            parser.print_help()
    elif args.command == "publish":
        from .publish.mirror import generate_site

        generate_site(args.seed, args.out)

    elif args.command == "receipts":
        if args.receipts_command == "diff":
            from .text.similarity import minhash, simhash

            old_text = Path(args.old).read_text(encoding="utf-8")
            new_text = Path(args.new).read_text(encoding="utf-8")
            if old_text == new_text:
                print("identical")
            elif minhash(old_text) == minhash(new_text):
                print("cosmetic")
            else:
                print("substantive")

    elif args.command == "intake":
        if args.intake_command == "parse":
            from .intake.email_parser import fetch_messages, parse_email
            from .intake.stub_builder import build_stub

            messages = fetch_messages(str(args.mailbox))
            for msg in messages:
                data = parse_email(msg)
                build_stub(data, args.out)
        else:
            parser.print_help()
    elif args.command == "tools":
        if args.tools_command == "claim-builder":
            from .tools.claim_builder import build_claim

            build_claim(args.dir)
        else:
            parser.print_help()
    else:
        parser.print_help()


if __name__ == "__main__":
    main()<|MERGE_RESOLUTION|>--- conflicted
+++ resolved
@@ -172,15 +172,13 @@
     definitions_expand.add_argument("--term", required=True, help="Term identifier")
     definitions_expand.add_argument("--depth", type=int, default=1, help="Expansion depth")
 
-<<<<<<< HEAD
-=======
+
     harm_parser = sub.add_parser("harm", help="Harm assessment utilities")
     harm_sub = harm_parser.add_subparsers(dest="harm_command")
     harm_compute = harm_sub.add_parser("compute", help="Compute harm index")
     harm_compute.add_argument(
         "--story", type=Path, required=True, help="Path to story JSON file"
     )
->>>>>>> 0c6f3834
 
     cases_parser = sub.add_parser("cases", help="Case operations")
     cases_sub = cases_parser.add_subparsers(dest="cases_command")
@@ -427,13 +425,12 @@
                 if str(args.graph_file) == "-":
                     data = json.load(sys.stdin)
                 else:
-<<<<<<< HEAD
                     if (args.graph_file.stat().st_mode & 0o444) == 0:
                         import sys as _sys
 
                         print("--graph-file is unreadable", file=_sys.stderr)
                         raise SystemExit(1)
-=======
+
                     mode = args.graph_file.stat().st_mode & 0o444
                     if mode == 0:
                         print("--graph-file is not readable", file=sys.stderr)
@@ -446,7 +443,6 @@
                             file=sys.stderr,
                         )
                         sys.exit(2)
->>>>>>> 0c6f3834
                     data = json.loads(args.graph_file.read_text())
 
                 g = Graph()
@@ -588,8 +584,7 @@
             print(json.dumps(result))
         else:
             parser.print_help()
-<<<<<<< HEAD
-=======
+
     elif args.command == "repro":
         from .repro.ledger import CorrectionLedger
         import os
@@ -610,7 +605,6 @@
             story = json.loads(args.story.read_text())
             result = compute_harm(story)
             print(json.dumps(result))
->>>>>>> 0c6f3834
 
     elif args.command == "definitions":
         if args.definitions_command == "expand":
