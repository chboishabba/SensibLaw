--- conflicted
+++ resolved
@@ -990,7 +990,6 @@
             result["dot"] = dot
             args.dot.write_text(dot)
         print(json.dumps(result))
-<<<<<<< HEAD
     elif args.command == "graph" and args.graph_command == "subgraph":
         from .sample_data import build_subgraph, subgraph_to_dot
 
@@ -1022,7 +1021,7 @@
             print("Not found")
         else:
             print(json.dumps(prov))
-=======
+
 
     elif args.command == "search":
         from .storage import TextIndex
@@ -1122,7 +1121,6 @@
         else:
             parser.print_help()
  
->>>>>>> f8f27a80
     else:
         parser.print_help()
 
