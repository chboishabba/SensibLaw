--- conflicted
+++ resolved
@@ -766,7 +766,6 @@
         concepts = match_concepts(text)
         cloud = build_cloud(concepts)
         print(json.dumps({"cloud": cloud}))
-<<<<<<< HEAD
     elif args.command == "concepts":
         if args.concepts_command == "match":
             from .concepts.matcher import MATCHER
@@ -775,7 +774,7 @@
             print(json.dumps([h.__dict__ for h in hits]))
         else:
             concepts_parser.print_help()
-=======
+
     elif args.command == "tests" and args.tests_command == "run":
         _cmd_tests_run(args)
 
@@ -857,7 +856,6 @@
         else:
             parser.print_help()
  
->>>>>>> 28270205
     else:
         parser.print_help()
 
