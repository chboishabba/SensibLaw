--- conflicted
+++ resolved
@@ -774,7 +774,6 @@
         concepts = match_concepts(text)
         cloud = build_cloud(concepts)
         print(json.dumps({"cloud": cloud}))
-<<<<<<< HEAD
     elif args.command == "search":
         from .storage import TextIndex
 
@@ -782,7 +781,7 @@
         results = index.search(args.query)
         print(json.dumps(results))
         index.close()
-=======
+
     elif args.command == "concepts":
         if args.concepts_command == "match":
             from .concepts.matcher import MATCHER
@@ -873,7 +872,6 @@
         else:
             parser.print_help()
  
->>>>>>> d93fec71
     else:
         parser.print_help()
 
