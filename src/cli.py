--- conflicted
+++ resolved
@@ -1020,7 +1020,6 @@
             result["dot"] = dot
             args.dot.write_text(dot)
         print(json.dumps(result))
-<<<<<<< HEAD
     elif args.command == "concepts":
         if args.concepts_command == "match":
             from .concepts import ConceptMatcher
@@ -1030,7 +1029,6 @@
             print(json.dumps([h.__dict__ for h in hits]))
         else:
             concepts_parser.print_help()
-=======
     elif args.command == "tests":
         if args.tests_command == "run":
             from .tests.evaluator import evaluate
@@ -1173,7 +1171,6 @@
         else:
             parser.print_help()
  
->>>>>>> e64b11a7
     else:
         parser.print_help()
 
