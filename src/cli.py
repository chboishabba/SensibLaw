--- conflicted
+++ resolved
@@ -132,8 +132,7 @@
         action="store_true",
         help="Output Graphviz DOT instead of JSON",
     )
-<<<<<<< HEAD
-=======
+
     subgraph_parser.add_argument(
         "--svg",
         action="store_true",
@@ -151,7 +150,6 @@
         default=0.9,
         help="Minimum acceptable precision/recall",
     )
->>>>>>> 1f323062
 
     tests_parser = sub.add_parser("tests", help="Run declarative tests")
     tests_sub = tests_parser.add_subparsers(dest="tests_command")
@@ -428,15 +426,13 @@
                 nodes, edges = build_subgraph(
                     g, args.seeds, hops=args.hops, as_at=as_at
                 )
-<<<<<<< HEAD
                 print(to_dot(nodes, edges))
-=======
+
                 dot_output = to_dot(nodes, edges)
                 if args.svg:
                     print(dot_to_svg(dot_output))
                 else:
                     print(dot_output)
->>>>>>> 1f323062
             else:
                 from .api.routes import generate_subgraph
 
@@ -454,11 +450,9 @@
                     "nodes": list(combined_nodes.values()),
                     "edges": list(combined_edges.values()),
                 }
-<<<<<<< HEAD
                 if args.dot:
-=======
+
                 if args.dot or args.svg:
->>>>>>> 1f323062
                     g = Graph()
                     for n in merged["nodes"]:
                         nid = n.get("identifier") or n.get("id")
@@ -495,13 +489,12 @@
                         nodes, edges = build_subgraph(
                             g, args.seeds, hops=args.hops, as_at=as_at
                         )
-<<<<<<< HEAD
                         print(to_dot(nodes, edges))
                     else:
                         print(to_dot(g.nodes, g.edges))
                 else:
                     print(json.dumps(merged))
-=======
+
                         dot_output = to_dot(nodes, edges)
                     else:
                         dot_output = to_dot(g.nodes, g.edges)
@@ -520,7 +513,6 @@
             ok = evaluate(threshold=args.threshold)
             if not ok:
                 raise SystemExit(1)
->>>>>>> 1f323062
         else:
             parser.print_help()
     elif args.command == "tests":
