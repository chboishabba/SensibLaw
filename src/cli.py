import argparse
import json
import sys
from datetime import datetime, date
from pathlib import Path

"""Backward compatible wrapper for the new :mod:`cli` package."""

from __future__ import annotations

from .storage import VersionedStore
from .proofs.render import dot_to_svg

from cli import main

__all__ = ["main"]


if __name__ == "__main__":  # pragma: no cover - for direct execution

    extract_parser = sub.add_parser("extract", help="Extraction helpers")
    extract_parser.add_argument("--text", help="Provision text")
    extract_sub = extract_parser.add_subparsers(dest="extract_command")

    extract_text = extract_sub.add_parser("rules", help="Extract rules from text")
    extract_text.add_argument("--text", required=True, help="Provision text")

<<<<<<< HEAD
    extract_parser = sub.add_parser("extract", help="Extraction operations")
    extract_parser.add_argument("--text", help="Provision text")
    extract_sub = extract_parser.add_subparsers(dest="extract_command")

    extract_rules_parser = extract_sub.add_parser(
        "rules", help="Extract rules from text"
    )
    extract_rules_parser.add_argument("--text", required=True, help="Provision text")

    extract_frl_parser = extract_sub.add_parser(
        "frl", help="Fetch Acts from the Federal Register of Legislation"
    )
    extract_frl_parser.add_argument("--act", required=True, help="Act identifier")
    extract_frl_parser.add_argument(
        "--out", type=Path, required=True, help="Output JSON path"
    )
=======
    extract_frl = extract_sub.add_parser("frl", help="Fetch Acts from the FRL API")
    extract_frl.add_argument("--data", type=Path, help="Path to JSON payload for tests")
    extract_frl.add_argument("--api-url", default="https://example.com", help="FRL API base URL")
>>>>>>> 7eb868e3

    check_parser = sub.add_parser("check", help="Check rules for issues")
    check_parser.add_argument("--rules", required=True, help="JSON encoded rules")

    fetch_parser = sub.add_parser(
        "pdf-fetch", help="Ingest a PDF and extract rules"
    )
    fetch_parser.add_argument("path", type=Path, help="Path to PDF file")
    fetch_parser.add_argument("--output", type=Path, help="Output JSON path")
    fetch_parser.add_argument("--jurisdiction", help="Jurisdiction metadata")
    fetch_parser.add_argument("--citation", help="Citation metadata")
    fetch_parser.add_argument(
        "--cultural-flags", nargs="*", help="List of cultural sensitivity flags"
    )

    law_parser = sub.add_parser("law", help="Law document utilities")
    law_sub = law_parser.add_subparsers(dest="law_command")
    law_redline = law_sub.add_parser(
        "redline", help="Generate HTML diff between two statute versions"
    )
    law_redline.add_argument("--old", type=Path, required=True, help="Path to old version")
    law_redline.add_argument("--new", type=Path, required=True, help="Path to new version")
    law_redline.add_argument("--out", type=Path, required=True, help="Output HTML file")

    dist_parser = sub.add_parser(
        "distinguish", help="Compare a story against a case silhouette"
    )
    dist_parser.add_argument(
        "--base", type=Path, help="Base case paragraphs as JSON"

        "--case",
        required=True,
        help="Neutral citation identifying the base case",
    )
    dist_parser.add_argument(
        "--story",
        type=Path,
        help="Candidate case paragraphs as JSON",

        required=True,
        help="Path to a fact-tagged story JSON file",
    )
    dist_parser.add_argument("--case", help="Base case citation")
    dist_parser.add_argument("--story", type=Path, help="Story facts as JSON")

    publish_parser = sub.add_parser("publish", help="Generate a static site")
    publish_parser.add_argument("--seed", required=True, help="Seed node identifier")
    publish_parser.add_argument(
        "--out", type=Path, required=True, help="Directory to write the site"
    )

    concepts_parser = sub.add_parser("concepts", help="Concept operations")
    concepts_sub = concepts_parser.add_subparsers(dest="concepts_command")
    concepts_match = concepts_sub.add_parser(
        "match", help="Match concept triggers within text"
    )
    concepts_match.add_argument(
        "--patterns-file",
        type=Path,
        required=True,
        help="JSON file mapping phrases to concept identifiers",
    )
    concepts_match.add_argument("--text", required=True, help="Text to match")

    query_parser = sub.add_parser(
        "query", help="Run concept or case queries"
    )
    query_sub = query_parser.add_subparsers(dest="query_command")
    treat_parser = query_sub.add_parser(
        "treatment", help="Fetch treatment information for a case"
    )

    )
    query_sub = query_parser.add_subparsers(dest="query_command")
    treat_parser = query_sub.add_parser(
        "treatment", help="Fetch treatment information for a case"
    )
    treat_parser.add_argument("--case", required=True, help="Case identifier")

    group = query_parser.add_mutually_exclusive_group()
    group.add_argument("--text", help="Question or keyword query")
    group.add_argument(

        "query", help="Run concept queries or case lookups"
    )
    query_parser.add_argument("--text", help="Question or keyword query")
    query_parser.add_argument(
        "--graph",
        type=Path,
        help="Path to a StoryGraph JSON file representing the query",
    )
    query_sub = query_parser.add_subparsers(dest="query_command")
    case_q = query_sub.add_parser("case", help="Look up a case by identifier")
    case_q.add_argument("--id", required=True, help="Case identifier")
    case_q.add_argument("--year", type=int, default=1992, help="Year of judgment")
    treat_q = query_sub.add_parser("treatment", help="Fetch treatment for a case")
    treat_q.add_argument(
        "--case", required=True, help="Neutral citation identifying the case"
    )

    timeline_q = query_sub.add_parser("timeline", help="Generate timeline for a case")
    timeline_q.add_argument("--case", required=True, help="Case identifier")
    timeline_q.add_argument(
        "--graph-file",
        type=Path,
        help="Graph JSON file (use '-' for stdin)",
    )
    timeline_q.add_argument(
        "--svg",
        action="store_true",
        help="Output SVG instead of JSON",
    )

    graph_parser = sub.add_parser("graph", help="Graph operations")
    graph_sub = graph_parser.add_subparsers(dest="graph_command")
    subgraph_parser = graph_sub.add_parser("subgraph", help="Extract subgraph")
    subgraph_parser.add_argument(
        "--seeds",
        nargs="+",
        required=True,
        help="Seed node identifiers",
    )
    subgraph_parser.add_argument(
        "--hops", type=int, default=1, help="Number of hops"
    )
    subgraph_parser.add_argument(
        "--as-at",
        help="Only include nodes/edges on or before this date (YYYY-MM-DD)",
    )
    subgraph_parser.add_argument(
        "--graph-file",
        type=Path,
        help="Graph JSON file (use '-' for stdin)",
    )
    subgraph_parser.add_argument(
        "--dot",
        action="store_true",
        help="Output Graphviz DOT instead of JSON",
    )

    subgraph_parser.add_argument(
        "--svg",
        action="store_true",
        help="Output rendered SVG",
    )

    eval_parser = sub.add_parser("eval", help="Evaluation helpers")
    eval_sub = eval_parser.add_subparsers(dest="eval_command")
    gold_eval = eval_sub.add_parser(
        "goldset", help="Evaluate extractors against gold sets"
    )
    gold_eval.add_argument(
        "--threshold",
        type=float,
        default=0.9,
        help="Minimum acceptable precision/recall",
    )

    tests_parser = sub.add_parser("tests", help="Run declarative tests")
    tests_sub = tests_parser.add_subparsers(dest="tests_command")
    tests_run = tests_sub.add_parser("run", help="Run checklist tests against a story")
    tests_run.add_argument(
        "--tests-file", type=Path, required=True, help="Checklist JSON file"
    )
    tests_run.add_argument(
        "--story-file", type=Path, required=True, help="Story JSON file"
    )

    definitions_parser = sub.add_parser("definitions", help="Definition operations")
    definitions_sub = definitions_parser.add_subparsers(dest="definitions_command")
    definitions_expand = definitions_sub.add_parser("expand", help="Expand term definitions")
    definitions_expand.add_argument("--term", required=True, help="Term identifier")
    definitions_expand.add_argument("--depth", type=int, default=1, help="Expansion depth")


    harm_parser = sub.add_parser("harm", help="Harm assessment utilities")
    harm_sub = harm_parser.add_subparsers(dest="harm_command")
    harm_compute = harm_sub.add_parser("compute", help="Compute harm index")
    harm_compute.add_argument(
        "--story", type=Path, required=True, help="Path to story JSON file"
    )

    cases_parser = sub.add_parser("cases", help="Case operations")
    cases_sub = cases_parser.add_subparsers(dest="cases_command")
    cases_treat = cases_sub.add_parser("treatment", help="Fetch case treatment")
    cases_treat.add_argument("--case-id", required=True, help="Case identifier")

    repro_parser = sub.add_parser("repro", help="Generate reproducibility bundles")
    repro_sub = repro_parser.add_subparsers(dest="repro_command")
    adv_parser = repro_sub.add_parser(
        "adversarial", help="Compile adversarial counter-arguments"
    )
    adv_parser.add_argument("--topic", required=True, help="Topic identifier")
    adv_parser.add_argument(
        "--output", type=Path, default=Path("output"), help="Output directory"

    tools_parser = sub.add_parser("tools", help="Utility helper commands")
    tools_sub = tools_parser.add_subparsers(dest="tools_command")
    counter_brief = tools_sub.add_parser(
        "counter-brief", help="Generate a structured counter brief"
    )
    counter_brief.add_argument(
        "--file", type=Path, required=True, help="Path to the input brief"

    repro_parser = sub.add_parser("repro", help="Reproducibility helpers")
    repro_sub = repro_parser.add_subparsers(dest="repro_command")
    repro_log = repro_sub.add_parser("log-correction", help="Log a correction entry")
    repro_log.add_argument(
        "--file", type=Path, required=True, help="Path to correction description file"
    )
    repro_sub.add_parser("list-corrections", help="List logged corrections")

    receipts_parser = sub.add_parser("receipts", help="Receipt operations")
    receipts_sub = receipts_parser.add_subparsers(dest="receipts_command")
    receipts_diff = receipts_sub.add_parser(
        "diff", help="Compare two receipt files"
    )
    receipts_diff.add_argument("--old", type=Path, required=True, help="Old receipt")
    receipts_diff.add_argument("--new", type=Path, required=True, help="New receipt")
    polis_parser = sub.add_parser("polis", help="Pol.is conversation operations")
    polis_sub = polis_parser.add_subparsers(dest="polis_command")
    polis_import = polis_sub.add_parser("import", help="Import conversation as concepts")
    polis_import.add_argument("--conversation", required=True, help="Conversation ID")
    polis_import.add_argument(
        "--out",
        type=Path,
        required=True,
        help="Directory to write proof packs",
    )

    tools_parser = sub.add_parser("tools", help="Utility tools")
    tools_sub = tools_parser.add_subparsers(dest="tools_command")
    claim_builder = tools_sub.add_parser(
        "claim-builder", help="Interactively build a claim"
    )
    claim_builder.add_argument(
        "--dir",
        type=Path,
        default=Path("data/claims"),
        help="Directory to save claim files",
    )

    intake_parser = sub.add_parser("intake", help="Email intake operations")
    intake_sub = intake_parser.add_subparsers(dest="intake_command")
    intake_parse = intake_sub.add_parser(
        "parse", help="Parse an email mailbox into claim stubs"
    )
    intake_parse.add_argument(
        "--mailbox",
        required=True,
        help="IMAP URL or directory containing .eml files",
    )
    intake_parse.add_argument(
        "--out",
        type=Path,
        required=True,
        help="Directory for generated claim stubs",
    )

    tests_parser = sub.add_parser("tests", help="Evaluate declarative tests")
    tests_sub = tests_parser.add_subparsers(dest="tests_command")
    tests_run = tests_sub.add_parser("run", help="Run a test template against a story")
    tests_run.add_argument("--tests", required=True, help="Test template ID")
    tests_run.add_argument(
        "--story", type=Path, required=True, help="Path to story JSON file"
    )

    args = parser.parse_args()
    if args.command == "get":
        store = VersionedStore(args.db)
        if args.as_at:
            as_at = datetime.fromisoformat(args.as_at).date()
        else:
            as_at = date.today()
        doc = store.snapshot(args.id, as_at)
        if doc is None:
            print("Not found")
        else:
            print(doc.to_json())
        store.close()
    elif args.command == "extract":
<<<<<<< HEAD
        if args.extract_command == "rules" or (
            args.extract_command is None and args.text
        ):
=======
        if args.extract_command == "rules" or (args.extract_command is None and args.text):
>>>>>>> 7eb868e3
            from .rules.extractor import extract_rules

            rules = extract_rules(args.text)
            print(json.dumps([r.__dict__ for r in rules]))
        elif args.extract_command == "frl":
            from .ingestion.frl import fetch_acts

<<<<<<< HEAD
            api_url = "https://www.legislation.gov.au/federalregister/json/Acts"
            api_url += f"?searchWithin={args.act}"
            nodes, edges = fetch_acts(api_url)
            args.out.write_text(json.dumps({"nodes": nodes, "edges": edges}))
=======
            payload = json.loads(args.data.read_text()) if args.data else None
            nodes, edges = fetch_acts(args.api_url, data=payload)
            print(json.dumps({"nodes": nodes, "edges": edges}))
>>>>>>> 7eb868e3
        else:
            parser.print_help()
    elif args.command == "check":
        from .rules import Rule
        from .rules.reasoner import check_rules

        data = json.loads(args.rules)
        rules = [Rule(**r) for r in data]
        issues = check_rules(rules)
        print(json.dumps(issues))
    elif args.command == "pdf-fetch":
        from .pdf_ingest import process_pdf

        doc = process_pdf(
            args.path,
            output=args.output,
            jurisdiction=args.jurisdiction,
            citation=args.citation,
            cultural_flags=args.cultural_flags,
        )
        print(doc.to_json())
    elif args.command == "law":
        if args.law_command == "redline":
            from .versioning.section_diff import redline

            old_text = args.old.read_text()
            new_text = args.new.read_text()
            html = redline(old_text, new_text, old_ref=str(args.old), new_ref=str(args.new))
            args.out.write_text(html)
        else:
            parser.print_help()
    elif args.command == "distinguish":
        from .distinguish.engine import (
            compare_cases,
            extract_case_silhouette,
        )
        from .distinguish.factor_packs import distinguish_story

        if args.base and args.candidate:
            base_paras = json.loads(args.base.read_text())
            cand_paras = json.loads(args.candidate.read_text())
            base = extract_case_silhouette(base_paras)
            cand = extract_case_silhouette(cand_paras)
            result = compare_cases(base, cand)
            print(json.dumps(result))
        elif args.case and args.story:
            try:
                result = distinguish_story(args.case, args.story)
            except FileNotFoundError as exc:
                print(f"Error: {exc}", file=sys.stderr)
                raise SystemExit(1)
            print(json.dumps(result))
        else:
            print(
                "distinguish requires --base and --candidate or --case and --story",
                file=sys.stderr,
            )
            raise SystemExit(1)

        from .distinguish.loader import load_case_silhouette
        from .distinguish.engine import compare_story_to_case

        case_sil = load_case_silhouette(args.case)
        story_data = json.loads(args.story.read_text())
        story_tags = story_data.get("facts", {})
        result = compare_story_to_case(story_tags, case_sil)
        # Pretty-print to expose paragraph anchors in output
        print(json.dumps(result, indent=2))

        print(json.dumps(result))
    elif args.command == "concepts":
        if args.concepts_command == "match":
            from .concepts.matcher import ConceptMatcher, load_patterns

            patterns = load_patterns(args.patterns_file)
            matcher = ConceptMatcher(patterns)
            hits = matcher.match(args.text)
            nodes = [
                {"id": cid, "start": span[0], "end": span[1]} for cid, span in hits
            ]
            print(json.dumps(nodes))
        else:
            parser.print_help()

    elif args.command == "polis":
        if args.polis_command == "import":
            from .ingest.polis import fetch_conversation
            from .receipts import build_pack

            seeds = fetch_conversation(args.conversation)
            args.out.mkdir(parents=True, exist_ok=True)
            for seed in seeds:
                pack_dir = args.out / seed["id"]
                build_pack(pack_dir, seed.get("label", ""))
        else:
            parser.print_help()
    elif args.command == "query":
        if args.query_command == "treatment":


        if args.query_command == "case":
            from .api import routes
            from .graph.models import EdgeType, GraphEdge, GraphNode, NodeType
            from .ingestion import hca

            nodes, edges = hca.crawl_year(args.year)
            for n in nodes:
                meta = {k: v for k, v in n.items() if k not in {"id", "type"}}
                routes._graph.add_node(
                    GraphNode(type=NodeType.DOCUMENT, identifier=n["id"], metadata=meta)
                )
            for e in edges:
                routes._graph.add_edge(
                    GraphEdge(type=EdgeType.CITES, source=e["from"], target=e["to"])
                )
            case = next((n for n in nodes if n["id"] == args.id), None)
            if case is None:
                print("{}")
            else:
                cites = [e["to"] for e in edges if e["from"] == args.id]
                result = {
                    "catchwords": case.get("catchwords", []),
                    "citations": cites,
                }
                print(json.dumps(result))
        elif args.query_command == "treatment":
            from .api.routes import fetch_case_treatment

            result = fetch_case_treatment(args.case)
            print(json.dumps(result))
        else:
            if not (args.text or args.graph):
                parser.error("query requires --text or --graph")



        elif args.query_command == "timeline":
            from dataclasses import asdict
            from .reason.timeline import build_timeline, events_to_json, events_to_svg

            if args.graph_file:
                import sys

                if str(args.graph_file) == "-":
                    data = json.load(sys.stdin)
                else:
                    data = json.loads(args.graph_file.read_text())
                nodes = data.get("nodes", [])
                edges = data.get("edges", [])
            else:
                from .api import routes

                nodes = [asdict(n) for n in routes._graph.nodes.values()]
                edges = [asdict(e) for e in routes._graph.edges]

            events = build_timeline(nodes, edges, args.case)
            if args.svg:
                print(events_to_svg(events))
            else:
                print(events_to_json(events))
        else:
            from .pipeline import build_cloud, match_concepts, normalise
            from .pipeline.input_handler import parse_input

            if args.graph:
                data = json.loads(args.graph.read_text())
                raw_query = parse_input(data)
            else:
                raw_query = parse_input(args.text)

            text = normalise(raw_query)
            concepts = match_concepts(text)
            cloud = build_cloud(concepts)
            print(json.dumps({"cloud": cloud}))
    elif args.command == "graph":
        if args.graph_command == "subgraph":
            from .graph.proof_tree import Graph, Node, Edge, build_subgraph, to_dot

            as_at = datetime.fromisoformat(args.as_at) if args.as_at else None

            if args.graph_file:
                import os
                import sys
                import os
                from .graph.proof_tree import Graph, Node, Edge, build_subgraph, to_dot


                if str(args.graph_file) == "-":
                    data = json.load(sys.stdin)
                else:
                    mode = os.stat(args.graph_file).st_mode & 0o777
                    if mode == 0:
                        print("--graph-file unreadable", file=sys.stderr)
                        sys.exit(1)

                    if (args.graph_file.stat().st_mode & 0o444) == 0:
                        import sys as _sys

                        print("--graph-file is unreadable", file=_sys.stderr)
                        raise SystemExit(1)

                    mode = args.graph_file.stat().st_mode & 0o444
                    if mode == 0:
                        print("--graph-file is not readable", file=sys.stderr)
                        sys.exit(1)

                    mode = args.graph_file.stat().st_mode
                    if mode & 0o444 == 0:
                        print(
                            f"error: argument --graph-file: can't open '{args.graph_file}': Permission denied",
                            file=sys.stderr,
                        )
                        sys.exit(2)
                    data = json.loads(args.graph_file.read_text())

                g = Graph()
                for n in data.get("nodes", []):
                    n_date = None
                    if n.get("date"):
                        try:
                            n_date = datetime.fromisoformat(n["date"])
                        except ValueError:
                            pass
                    g.add_node(
                        Node(
                            n["id"],
                            n.get("type", ""),
                            {"label": n.get("title", n["id"] )},
                            n_date,
                        )
                    )
                for e in data.get("edges", []):
                    metadata = {"label": e.get("type")}
                    if e.get("receipt"):
                        metadata["receipt"] = e.get("receipt")
                    e_date = None
                    if e.get("date"):
                        try:
                            e_date = datetime.fromisoformat(e["date"])
                        except ValueError:
                            pass
                    g.add_edge(
                        Edge(
                            e["from"],
                            e["to"],
                            e["type"],
                            metadata,
                            e_date,
                            e.get("weight"),
                        )
                    )
                nodes, edges = build_subgraph(
                    g, args.seeds, hops=args.hops, as_at=as_at
                )
                print(to_dot(nodes, edges))

                dot_output = to_dot(nodes, edges)
                if args.svg:
                    print(dot_to_svg(dot_output))
                else:
                    print(dot_output)
            else:
                from .api.routes import generate_subgraph

                combined_nodes = {}
                combined_edges = {}
                for seed in args.seeds:
                    result = generate_subgraph(seed, args.hops)
                    for n in result.get("nodes", []):
                        nid = n.get("identifier") or n.get("id")
                        combined_nodes[nid] = n
                    for e in result.get("edges", []):
                        key = (e.get("source"), e.get("target"), e.get("type"))
                        combined_edges[key] = e
                merged = {
                    "nodes": list(combined_nodes.values()),
                    "edges": list(combined_edges.values()),
                }
                if args.dot:

                if args.dot or args.svg:
                    g = Graph()
                    for n in merged["nodes"]:
                        nid = n.get("identifier") or n.get("id")
                        label = n.get("metadata", {}).get("label") or n.get(
                            "title", nid
                        )
                        n_date = None
                        if n.get("date"):
                            try:
                                n_date = datetime.fromisoformat(n["date"])
                            except ValueError:
                                pass
                        g.add_node(Node(nid, n.get("type", ""), {"label": label}, n_date))
                    for e in merged["edges"]:
                        src = e.get("source") or e.get("from")
                        tgt = e.get("target") or e.get("to")
                        typ = e.get("type")
                        meta = e.get("metadata", {})
                        label = meta.get("label", typ)
                        metadata = {"label": label}
                        receipt = meta.get("receipt") or e.get("receipt")
                        if receipt:
                            metadata["receipt"] = receipt
                        e_date = None
                        if e.get("date"):
                            try:
                                e_date = datetime.fromisoformat(e["date"])
                            except ValueError:
                                pass
                        g.add_edge(
                            Edge(src, tgt, typ, metadata, e_date, e.get("weight"))
                        )
                    if as_at:
                        nodes, edges = build_subgraph(
                            g, args.seeds, hops=args.hops, as_at=as_at
                        )
                        print(to_dot(nodes, edges))
                    else:
                        print(to_dot(g.nodes, g.edges))
                else:
                    print(json.dumps(merged))

                        dot_output = to_dot(nodes, edges)
                    else:
                        dot_output = to_dot(g.nodes, g.edges)
                    if args.svg:
                        print(dot_to_svg(dot_output))
                    else:
                        print(dot_output)
                else:
                    print(json.dumps(merged))
        else:
            parser.print_help()
    elif args.command == "eval":
        if args.eval_command == "goldset":
            from scripts.eval_goldset import evaluate

            ok = evaluate(threshold=args.threshold)
            if not ok:
                raise SystemExit(1)
        else:
            parser.print_help()
    elif args.command == "tests":
        if args.tests_command == "run":
            from .checklists.run import evaluate

            checklist = json.loads(args.tests_file.read_text())
            story = json.loads(args.story_file.read_text())
            tags = set(story.get("tags", []))
            result = evaluate(checklist, tags)
            print(json.dumps(result))
        else:
            parser.print_help()

    elif args.command == "repro":
        from .repro.ledger import CorrectionLedger
        import os

        ledger = CorrectionLedger()
        if args.repro_command == "log-correction":
            description = args.file.read_text().strip()
            author = os.getenv("USER", "unknown")
            entry = ledger.append(description=description, author=author)
            print(json.dumps(entry.__dict__))
        elif args.repro_command == "list-corrections":
            print(json.dumps(ledger.to_dicts()))

    elif args.command == "harm":
        if args.harm_command == "compute":
            from .harm import compute_harm

            story = json.loads(args.story.read_text())
            result = compute_harm(story)
            print(json.dumps(result))

    elif args.command == "definitions":
        if args.definitions_command == "expand":
            from .definitions.graph import DefinitionGraph, load_default_definitions

        text = normalise(raw_query)
        concepts = match_concepts(text)
        cloud = build_cloud(concepts)
        print(json.dumps({"cloud": cloud}))
    elif args.command == "tests":
        if args.tests_command == "run":
            from .tests import TEMPLATE_REGISTRY, evaluate

            template = TEMPLATE_REGISTRY.get(args.tests)
            if template is None:
                raise SystemExit(f"Unknown test template '{args.tests}'")
            data = json.loads(args.story.read_text())
            result = evaluate(template, data)
            print(json.dumps(result.to_dict()))
        else:
            tests_parser.print_help()

            defs = load_default_definitions()
            graph = DefinitionGraph(defs)
            scoped = graph.expand(args.term, depth=args.depth)
            print(json.dumps(scoped))
        else:
            parser.print_help()
    elif args.command == "cases":
        if args.cases_command == "treatment":
            from .api.routes import fetch_case_treatment

            result = fetch_case_treatment(args.case_id)
            print(json.dumps(result))
        else:
            parser.print_help()
    elif args.command == "repro":
        if args.repro_command == "adversarial":
            from .repro.adversarial import build_bundle

            build_bundle(args.topic, args.output)

    elif args.command == "tools":
        if args.tools_command == "counter-brief":
            from .tools.counter_brief import generate_counter_brief

            result = generate_counter_brief(args.file)
            print(json.dumps(result))

    elif args.command == "publish":
        from .publish.mirror import generate_site

        generate_site(args.seed, args.out)
 

    elif args.command == "receipts":
        if args.receipts_command == "diff":
            from .text.similarity import minhash, simhash

            old_text = Path(args.old).read_text(encoding="utf-8")
            new_text = Path(args.new).read_text(encoding="utf-8")
            if old_text == new_text:
                print("identical")
            elif minhash(old_text) == minhash(new_text):
                print("cosmetic")
            else:
                print("substantive")

    elif args.command == "intake":
        if args.intake_command == "parse":
            from .intake.email_parser import fetch_messages, parse_email
            from .intake.stub_builder import build_stub

            messages = fetch_messages(str(args.mailbox))
            for msg in messages:
                data = parse_email(msg)
                build_stub(data, args.out)
        else:
            parser.print_help()
    elif args.command == "tools":
        if args.tools_command == "claim-builder":
            from .tools.claim_builder import build_claim

            build_claim(args.dir)
        else:
            parser.print_help()
    else:
        parser.print_help()


if __name__ == "__main__":
    main()<|MERGE_RESOLUTION|>--- conflicted
+++ resolved
@@ -25,7 +25,6 @@
     extract_text = extract_sub.add_parser("rules", help="Extract rules from text")
     extract_text.add_argument("--text", required=True, help="Provision text")
 
-<<<<<<< HEAD
     extract_parser = sub.add_parser("extract", help="Extraction operations")
     extract_parser.add_argument("--text", help="Provision text")
     extract_sub = extract_parser.add_subparsers(dest="extract_command")
@@ -42,11 +41,9 @@
     extract_frl_parser.add_argument(
         "--out", type=Path, required=True, help="Output JSON path"
     )
-=======
     extract_frl = extract_sub.add_parser("frl", help="Fetch Acts from the FRL API")
     extract_frl.add_argument("--data", type=Path, help="Path to JSON payload for tests")
     extract_frl.add_argument("--api-url", default="https://example.com", help="FRL API base URL")
->>>>>>> 7eb868e3
 
     check_parser = sub.add_parser("check", help="Check rules for issues")
     check_parser.add_argument("--rules", required=True, help="JSON encoded rules")
@@ -328,13 +325,10 @@
             print(doc.to_json())
         store.close()
     elif args.command == "extract":
-<<<<<<< HEAD
         if args.extract_command == "rules" or (
             args.extract_command is None and args.text
         ):
-=======
         if args.extract_command == "rules" or (args.extract_command is None and args.text):
->>>>>>> 7eb868e3
             from .rules.extractor import extract_rules
 
             rules = extract_rules(args.text)
@@ -342,16 +336,13 @@
         elif args.extract_command == "frl":
             from .ingestion.frl import fetch_acts
 
-<<<<<<< HEAD
             api_url = "https://www.legislation.gov.au/federalregister/json/Acts"
             api_url += f"?searchWithin={args.act}"
             nodes, edges = fetch_acts(api_url)
             args.out.write_text(json.dumps({"nodes": nodes, "edges": edges}))
-=======
             payload = json.loads(args.data.read_text()) if args.data else None
             nodes, edges = fetch_acts(args.api_url, data=payload)
             print(json.dumps({"nodes": nodes, "edges": edges}))
->>>>>>> 7eb868e3
         else:
             parser.print_help()
     elif args.command == "check":
