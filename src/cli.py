--- conflicted
+++ resolved
@@ -282,10 +282,9 @@
         story_data = json.loads(args.story.read_text())
         story_tags = story_data.get("facts", {})
         result = compare_story_to_case(story_tags, case_sil)
-<<<<<<< HEAD
         # Pretty-print to expose paragraph anchors in output
         print(json.dumps(result, indent=2))
-=======
+
         print(json.dumps(result))
     elif args.command == "concepts":
         if args.concepts_command == "match":
@@ -312,7 +311,6 @@
                 build_pack(pack_dir, seed.get("label", ""))
         else:
             parser.print_help()
->>>>>>> 1f323062
     elif args.command == "query":
         if args.query_command == "case":
             from .api import routes
