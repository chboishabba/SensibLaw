import argparse
import json
from datetime import datetime, date
from pathlib import Path

from .storage import VersionedStore
from .proofs.render import dot_to_svg


def main() -> None:
    parser = argparse.ArgumentParser(prog="sensiblaw")
    sub = parser.add_subparsers(dest="command")

    get_parser = sub.add_parser("get", help="Retrieve a document by ID")
    get_parser.add_argument("--db", default="data/store.db", help="Path to database")
    get_parser.add_argument("--id", type=int, required=True, help="Document ID")
    get_parser.add_argument(
        "--as-at", help="Return version as of this date (YYYY-MM-DD)")

    extract_parser = sub.add_parser("extract", help="Extraction helpers")
    extract_parser.add_argument("--text", help="Provision text")
    extract_sub = extract_parser.add_subparsers(dest="extract_command")

    extract_text = extract_sub.add_parser("rules", help="Extract rules from text")
    extract_text.add_argument("--text", required=True, help="Provision text")

    extract_frl = extract_sub.add_parser("frl", help="Fetch Acts from the FRL API")
    extract_frl.add_argument("--data", type=Path, help="Path to JSON payload for tests")
    extract_frl.add_argument("--api-url", default="https://example.com", help="FRL API base URL")

    check_parser = sub.add_parser("check", help="Check rules for issues")
    check_parser.add_argument("--rules", required=True, help="JSON encoded rules")

    fetch_parser = sub.add_parser(
        "pdf-fetch", help="Ingest a PDF and extract rules"
    )
    fetch_parser.add_argument("path", type=Path, help="Path to PDF file")
    fetch_parser.add_argument("--output", type=Path, help="Output JSON path")
    fetch_parser.add_argument("--jurisdiction", help="Jurisdiction metadata")
    fetch_parser.add_argument("--citation", help="Citation metadata")
    fetch_parser.add_argument(
        "--cultural-flags", nargs="*", help="List of cultural sensitivity flags"
    )

    law_parser = sub.add_parser("law", help="Law document utilities")
    law_sub = law_parser.add_subparsers(dest="law_command")
    law_redline = law_sub.add_parser(
        "redline", help="Generate HTML diff between two statute versions"
    )
    law_redline.add_argument("--old", type=Path, required=True, help="Path to old version")
    law_redline.add_argument("--new", type=Path, required=True, help="Path to new version")
    law_redline.add_argument("--out", type=Path, required=True, help="Output HTML file")

    dist_parser = sub.add_parser(
        "distinguish", help="Compare a story against a case silhouette"
    )
    dist_parser.add_argument(
        "--case",
        required=True,
        help="Neutral citation identifying the base case",
    )
    dist_parser.add_argument(
        "--story",
        type=Path,
        required=True,
        help="Path to a fact-tagged story JSON file",
    )

    concepts_parser = sub.add_parser("concepts", help="Concept operations")
    concepts_sub = concepts_parser.add_subparsers(dest="concepts_command")
    concepts_match = concepts_sub.add_parser(
        "match", help="Match concept triggers within text"
    )
    concepts_match.add_argument(
        "--patterns-file",
        type=Path,
        required=True,
        help="JSON file mapping phrases to concept identifiers",
    )
    concepts_match.add_argument("--text", required=True, help="Text to match")

    query_parser = sub.add_parser(
        "query", help="Run a concept query or case lookup over the knowledge base"
    )
    query_parser.add_argument("--text", help="Question or keyword query")
    query_parser.add_argument(
        "--graph",
        type=Path,
        help="Path to a StoryGraph JSON file representing the query",
    )
    query_sub = query_parser.add_subparsers(dest="query_command")
    case_q = query_sub.add_parser("case", help="Look up a case by identifier")
    case_q.add_argument("--id", required=True, help="Case identifier")
    case_q.add_argument("--year", type=int, default=1992, help="Year of judgment")

    timeline_q = query_sub.add_parser("timeline", help="Generate timeline for a case")
    timeline_q.add_argument("--case", required=True, help="Case identifier")
    timeline_q.add_argument(
        "--graph-file",
        type=Path,
        help="Graph JSON file (use '-' for stdin)",
    )
    timeline_q.add_argument(
        "--svg",
        action="store_true",
        help="Output SVG instead of JSON",
    )

    graph_parser = sub.add_parser("graph", help="Graph operations")
    graph_sub = graph_parser.add_subparsers(dest="graph_command")
    subgraph_parser = graph_sub.add_parser("subgraph", help="Extract subgraph")
    subgraph_parser.add_argument(
        "--seeds",
        nargs="+",
        required=True,
        help="Seed node identifiers",
    )
    subgraph_parser.add_argument(
        "--hops", type=int, default=1, help="Number of hops"
    )
    subgraph_parser.add_argument(
        "--as-at",
        help="Only include nodes/edges on or before this date (YYYY-MM-DD)",
    )
    subgraph_parser.add_argument(
        "--graph-file",
        type=Path,
        help="Graph JSON file (use '-' for stdin)",
    )
    subgraph_parser.add_argument(
        "--dot",
        action="store_true",
        help="Output Graphviz DOT instead of JSON",
    )
    subgraph_parser.add_argument(
        "--svg",
        action="store_true",
        help="Output rendered SVG",
    )

    eval_parser = sub.add_parser("eval", help="Evaluation helpers")
    eval_sub = eval_parser.add_subparsers(dest="eval_command")
    gold_eval = eval_sub.add_parser(
        "goldset", help="Evaluate extractors against gold sets"
    )
    gold_eval.add_argument(
        "--threshold",
        type=float,
        default=0.9,
        help="Minimum acceptable precision/recall",
    )

    tests_parser = sub.add_parser("tests", help="Run declarative tests")
    tests_sub = tests_parser.add_subparsers(dest="tests_command")
    tests_run = tests_sub.add_parser("run", help="Run checklist tests against a story")
    tests_run.add_argument(
        "--tests-file", type=Path, required=True, help="Checklist JSON file"
    )
    tests_run.add_argument(
        "--story-file", type=Path, required=True, help="Story JSON file"
    )

    definitions_parser = sub.add_parser("definitions", help="Definition operations")
    definitions_sub = definitions_parser.add_subparsers(dest="definitions_command")
    definitions_expand = definitions_sub.add_parser("expand", help="Expand term definitions")
    definitions_expand.add_argument("--term", required=True, help="Term identifier")
    definitions_expand.add_argument("--depth", type=int, default=1, help="Expansion depth")

    cases_parser = sub.add_parser("cases", help="Case operations")
    cases_sub = cases_parser.add_subparsers(dest="cases_command")
    cases_treat = cases_sub.add_parser("treatment", help="Fetch case treatment")
    cases_treat.add_argument("--case-id", required=True, help="Case identifier")

<<<<<<< HEAD
    tools_parser = sub.add_parser("tools", help="Utility helper commands")
    tools_sub = tools_parser.add_subparsers(dest="tools_command")
    counter_brief = tools_sub.add_parser(
        "counter-brief", help="Generate a structured counter brief"
    )
    counter_brief.add_argument(
        "--file", type=Path, required=True, help="Path to the input brief"
=======
    receipts_parser = sub.add_parser("receipts", help="Receipt operations")
    receipts_sub = receipts_parser.add_subparsers(dest="receipts_command")
    receipts_diff = receipts_sub.add_parser(
        "diff", help="Compare two receipt files"
    )
    receipts_diff.add_argument("--old", type=Path, required=True, help="Old receipt")
    receipts_diff.add_argument("--new", type=Path, required=True, help="New receipt")
    polis_parser = sub.add_parser("polis", help="Pol.is conversation operations")
    polis_sub = polis_parser.add_subparsers(dest="polis_command")
    polis_import = polis_sub.add_parser("import", help="Import conversation as concepts")
    polis_import.add_argument("--conversation", required=True, help="Conversation ID")
    polis_import.add_argument(
        "--out",
        type=Path,
        required=True,
        help="Directory to write proof packs",
    )

    tools_parser = sub.add_parser("tools", help="Utility tools")
    tools_sub = tools_parser.add_subparsers(dest="tools_command")
    claim_builder = tools_sub.add_parser(
        "claim-builder", help="Interactively build a claim"
    )
    claim_builder.add_argument(
        "--dir",
        type=Path,
        default=Path("data/claims"),
        help="Directory to save claim files",
    )

    intake_parser = sub.add_parser("intake", help="Email intake operations")
    intake_sub = intake_parser.add_subparsers(dest="intake_command")
    intake_parse = intake_sub.add_parser(
        "parse", help="Parse an email mailbox into claim stubs"
    )
    intake_parse.add_argument(
        "--mailbox",
        required=True,
        help="IMAP URL or directory containing .eml files",
    )
    intake_parse.add_argument(
        "--out",
        type=Path,
        required=True,
        help="Directory for generated claim stubs",
>>>>>>> 1f323062
    )

    args = parser.parse_args()
    if args.command == "get":
        store = VersionedStore(args.db)
        if args.as_at:
            as_at = datetime.fromisoformat(args.as_at).date()
        else:
            as_at = date.today()
        doc = store.snapshot(args.id, as_at)
        if doc is None:
            print("Not found")
        else:
            print(doc.to_json())
        store.close()
    elif args.command == "extract":
        if args.extract_command == "rules" or (args.extract_command is None and args.text):
            from .rules.extractor import extract_rules

            rules = extract_rules(args.text)
            print(json.dumps([r.__dict__ for r in rules]))
        elif args.extract_command == "frl":
            from .ingestion.frl import fetch_acts

            payload = json.loads(args.data.read_text()) if args.data else None
            nodes, edges = fetch_acts(args.api_url, data=payload)
            print(json.dumps({"nodes": nodes, "edges": edges}))
        else:
            parser.print_help()
    elif args.command == "check":
        from .rules import Rule
        from .rules.reasoner import check_rules

        data = json.loads(args.rules)
        rules = [Rule(**r) for r in data]
        issues = check_rules(rules)
        print(json.dumps(issues))
    elif args.command == "pdf-fetch":
        from .pdf_ingest import process_pdf

        doc = process_pdf(
            args.path,
            output=args.output,
            jurisdiction=args.jurisdiction,
            citation=args.citation,
            cultural_flags=args.cultural_flags,
        )
        print(doc.to_json())
    elif args.command == "law":
        if args.law_command == "redline":
            from .versioning.section_diff import redline

            old_text = args.old.read_text()
            new_text = args.new.read_text()
            html = redline(old_text, new_text, old_ref=str(args.old), new_ref=str(args.new))
            args.out.write_text(html)
        else:
            parser.print_help()
    elif args.command == "distinguish":
        from .distinguish.loader import load_case_silhouette
        from .distinguish.engine import compare_story_to_case

        case_sil = load_case_silhouette(args.case)
        story_data = json.loads(args.story.read_text())
        story_tags = story_data.get("facts", {})
        result = compare_story_to_case(story_tags, case_sil)
        print(json.dumps(result))
    elif args.command == "concepts":
        if args.concepts_command == "match":
            from .concepts.matcher import ConceptMatcher, load_patterns

            patterns = load_patterns(args.patterns_file)
            matcher = ConceptMatcher(patterns)
            hits = matcher.match(args.text)
            nodes = [
                {"id": cid, "start": span[0], "end": span[1]} for cid, span in hits
            ]
            print(json.dumps(nodes))
        else:
            parser.print_help()
    elif args.command == "polis":
        if args.polis_command == "import":
            from .ingest.polis import fetch_conversation
            from .receipts import build_pack

            seeds = fetch_conversation(args.conversation)
            args.out.mkdir(parents=True, exist_ok=True)
            for seed in seeds:
                pack_dir = args.out / seed["id"]
                build_pack(pack_dir, seed.get("label", ""))
        else:
            parser.print_help()
    elif args.command == "query":
        if args.query_command == "case":
            from .api import routes
            from .graph.models import EdgeType, GraphEdge, GraphNode, NodeType
            from .ingestion import hca

            nodes, edges = hca.crawl_year(args.year)
            for n in nodes:
                meta = {k: v for k, v in n.items() if k not in {"id", "type"}}
                routes._graph.add_node(
                    GraphNode(type=NodeType.DOCUMENT, identifier=n["id"], metadata=meta)
                )
            for e in edges:
                routes._graph.add_edge(
                    GraphEdge(type=EdgeType.CITES, source=e["from"], target=e["to"])
                )
            case = next((n for n in nodes if n["id"] == args.id), None)
            if case is None:
                print("{}")
            else:
                cites = [e["to"] for e in edges if e["from"] == args.id]
                result = {
                    "catchwords": case.get("catchwords", []),
                    "citations": cites,
                }
                print(json.dumps(result))
        elif args.query_command == "timeline":
            from dataclasses import asdict
            from .reason.timeline import build_timeline, events_to_json, events_to_svg

            if args.graph_file:
                import sys

                if str(args.graph_file) == "-":
                    data = json.load(sys.stdin)
                else:
                    data = json.loads(args.graph_file.read_text())
                nodes = data.get("nodes", [])
                edges = data.get("edges", [])
            else:
                from .api import routes

                nodes = [asdict(n) for n in routes._graph.nodes.values()]
                edges = [asdict(e) for e in routes._graph.edges]

            events = build_timeline(nodes, edges, args.case)
            if args.svg:
                print(events_to_svg(events))
            else:
                print(events_to_json(events))
        else:
            from .pipeline import build_cloud, match_concepts, normalise
            from .pipeline.input_handler import parse_input

            if args.graph:
                data = json.loads(args.graph.read_text())
                raw_query = parse_input(data)
            else:
                raw_query = parse_input(args.text)

            text = normalise(raw_query)
            concepts = match_concepts(text)
            cloud = build_cloud(concepts)
            print(json.dumps({"cloud": cloud}))
    elif args.command == "graph":
        if args.graph_command == "subgraph":
            from .graph.proof_tree import Graph, Node, Edge, build_subgraph, to_dot

            as_at = datetime.fromisoformat(args.as_at) if args.as_at else None

            if args.graph_file:
                import sys

                if str(args.graph_file) == "-":
                    data = json.load(sys.stdin)
                else:
                    data = json.loads(args.graph_file.read_text())

                g = Graph()
                for n in data.get("nodes", []):
                    n_date = None
                    if n.get("date"):
                        try:
                            n_date = datetime.fromisoformat(n["date"])
                        except ValueError:
                            pass
                    g.add_node(
                        Node(
                            n["id"],
                            n.get("type", ""),
                            {"label": n.get("title", n["id"] )},
                            n_date,
                        )
                    )
                for e in data.get("edges", []):
                    metadata = {"label": e.get("type")}
                    if e.get("receipt"):
                        metadata["receipt"] = e.get("receipt")
                    e_date = None
                    if e.get("date"):
                        try:
                            e_date = datetime.fromisoformat(e["date"])
                        except ValueError:
                            pass
                    g.add_edge(
                        Edge(
                            e["from"],
                            e["to"],
                            e["type"],
                            metadata,
                            e_date,
                            e.get("weight"),
                        )
                    )
                nodes, edges = build_subgraph(
                    g, args.seeds, hops=args.hops, as_at=as_at
                )
                dot_output = to_dot(nodes, edges)
                if args.svg:
                    print(dot_to_svg(dot_output))
                else:
                    print(dot_output)
            else:
                from .api.routes import generate_subgraph

                combined_nodes = {}
                combined_edges = {}
                for seed in args.seeds:
                    result = generate_subgraph(seed, args.hops)
                    for n in result.get("nodes", []):
                        nid = n.get("identifier") or n.get("id")
                        combined_nodes[nid] = n
                    for e in result.get("edges", []):
                        key = (e.get("source"), e.get("target"), e.get("type"))
                        combined_edges[key] = e
                merged = {
                    "nodes": list(combined_nodes.values()),
                    "edges": list(combined_edges.values()),
                }
                if args.dot or args.svg:
                    g = Graph()
                    for n in merged["nodes"]:
                        nid = n.get("identifier") or n.get("id")
                        label = n.get("metadata", {}).get("label") or n.get(
                            "title", nid
                        )
                        n_date = None
                        if n.get("date"):
                            try:
                                n_date = datetime.fromisoformat(n["date"])
                            except ValueError:
                                pass
                        g.add_node(Node(nid, n.get("type", ""), {"label": label}, n_date))
                    for e in merged["edges"]:
                        src = e.get("source") or e.get("from")
                        tgt = e.get("target") or e.get("to")
                        typ = e.get("type")
                        meta = e.get("metadata", {})
                        label = meta.get("label", typ)
                        metadata = {"label": label}
                        receipt = meta.get("receipt") or e.get("receipt")
                        if receipt:
                            metadata["receipt"] = receipt
                        e_date = None
                        if e.get("date"):
                            try:
                                e_date = datetime.fromisoformat(e["date"])
                            except ValueError:
                                pass
                        g.add_edge(
                            Edge(src, tgt, typ, metadata, e_date, e.get("weight"))
                        )
                    if as_at:
                        nodes, edges = build_subgraph(
                            g, args.seeds, hops=args.hops, as_at=as_at
                        )
                        dot_output = to_dot(nodes, edges)
                    else:
                        dot_output = to_dot(g.nodes, g.edges)
                    if args.svg:
                        print(dot_to_svg(dot_output))
                    else:
                        print(dot_output)
                else:
                    print(json.dumps(merged))
        else:
            parser.print_help()
    elif args.command == "eval":
        if args.eval_command == "goldset":
            from scripts.eval_goldset import evaluate

            ok = evaluate(threshold=args.threshold)
            if not ok:
                raise SystemExit(1)
        else:
            parser.print_help()
    elif args.command == "tests":
        if args.tests_command == "run":
            from .checklists.run import evaluate

            checklist = json.loads(args.tests_file.read_text())
            story = json.loads(args.story_file.read_text())
            tags = set(story.get("tags", []))
            result = evaluate(checklist, tags)
            print(json.dumps(result))
        else:
            parser.print_help()
    elif args.command == "definitions":
        if args.definitions_command == "expand":
            from .definitions.graph import DefinitionGraph, load_default_definitions

            defs = load_default_definitions()
            graph = DefinitionGraph(defs)
            scoped = graph.expand(args.term, depth=args.depth)
            print(json.dumps(scoped))
        else:
            parser.print_help()
    elif args.command == "cases":
        if args.cases_command == "treatment":
            from .api.routes import fetch_case_treatment

            result = fetch_case_treatment(args.case_id)
            print(json.dumps(result))
        else:
            parser.print_help()
<<<<<<< HEAD
    elif args.command == "tools":
        if args.tools_command == "counter-brief":
            from .tools.counter_brief import generate_counter_brief

            result = generate_counter_brief(args.file)
            print(json.dumps(result))
=======
    elif args.command == "receipts":
        if args.receipts_command == "diff":
            from .text.similarity import minhash, simhash

            old_text = Path(args.old).read_text(encoding="utf-8")
            new_text = Path(args.new).read_text(encoding="utf-8")
            if old_text == new_text:
                print("identical")
            elif minhash(old_text) == minhash(new_text):
                print("cosmetic")
            else:
                print("substantive")

    elif args.command == "intake":
        if args.intake_command == "parse":
            from .intake.email_parser import fetch_messages, parse_email
            from .intake.stub_builder import build_stub

            messages = fetch_messages(str(args.mailbox))
            for msg in messages:
                data = parse_email(msg)
                build_stub(data, args.out)
        else:
            parser.print_help()
    elif args.command == "tools":
        if args.tools_command == "claim-builder":
            from .tools.claim_builder import build_claim

            build_claim(args.dir)
>>>>>>> 1f323062
        else:
            parser.print_help()
    else:
        parser.print_help()


if __name__ == "__main__":
    main()<|MERGE_RESOLUTION|>--- conflicted
+++ resolved
@@ -171,7 +171,6 @@
     cases_treat = cases_sub.add_parser("treatment", help="Fetch case treatment")
     cases_treat.add_argument("--case-id", required=True, help="Case identifier")
 
-<<<<<<< HEAD
     tools_parser = sub.add_parser("tools", help="Utility helper commands")
     tools_sub = tools_parser.add_subparsers(dest="tools_command")
     counter_brief = tools_sub.add_parser(
@@ -179,7 +178,7 @@
     )
     counter_brief.add_argument(
         "--file", type=Path, required=True, help="Path to the input brief"
-=======
+
     receipts_parser = sub.add_parser("receipts", help="Receipt operations")
     receipts_sub = receipts_parser.add_subparsers(dest="receipts_command")
     receipts_diff = receipts_sub.add_parser(
@@ -225,7 +224,6 @@
         type=Path,
         required=True,
         help="Directory for generated claim stubs",
->>>>>>> 1f323062
     )
 
     args = parser.parse_args()
@@ -543,14 +541,13 @@
             print(json.dumps(result))
         else:
             parser.print_help()
-<<<<<<< HEAD
     elif args.command == "tools":
         if args.tools_command == "counter-brief":
             from .tools.counter_brief import generate_counter_brief
 
             result = generate_counter_brief(args.file)
             print(json.dumps(result))
-=======
+
     elif args.command == "receipts":
         if args.receipts_command == "diff":
             from .text.similarity import minhash, simhash
@@ -580,7 +577,6 @@
             from .tools.claim_builder import build_claim
 
             build_claim(args.dir)
->>>>>>> 1f323062
         else:
             parser.print_help()
     else:
