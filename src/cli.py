--- conflicted
+++ resolved
@@ -165,7 +165,6 @@
     cases_treat = cases_sub.add_parser("treatment", help="Fetch case treatment")
     cases_treat.add_argument("--case-id", required=True, help="Case identifier")
 
-<<<<<<< HEAD
     receipts_parser = sub.add_parser("receipts", help="Receipt operations")
     receipts_sub = receipts_parser.add_subparsers(dest="receipts_command")
     receipts_diff = receipts_sub.add_parser(
@@ -173,7 +172,6 @@
     )
     receipts_diff.add_argument("--old", type=Path, required=True, help="Old receipt")
     receipts_diff.add_argument("--new", type=Path, required=True, help="New receipt")
-=======
     polis_parser = sub.add_parser("polis", help="Pol.is conversation operations")
     polis_sub = polis_parser.add_subparsers(dest="polis_command")
     polis_import = polis_sub.add_parser("import", help="Import conversation as concepts")
@@ -184,7 +182,6 @@
         required=True,
         help="Directory to write proof packs",
     )
->>>>>>> 96b56015
 
     tools_parser = sub.add_parser("tools", help="Utility tools")
     tools_sub = tools_parser.add_subparsers(dest="tools_command")
