--- conflicted
+++ resolved
@@ -185,7 +185,6 @@
     cases_treat = cases_sub.add_parser("treatment", help="Fetch case treatment")
     cases_treat.add_argument("--case-id", required=True, help="Case identifier")
 
-<<<<<<< HEAD
     tools_parser = sub.add_parser("tools", help="Utility helper commands")
     tools_sub = tools_parser.add_subparsers(dest="tools_command")
     counter_brief = tools_sub.add_parser(
@@ -193,7 +192,7 @@
     )
     counter_brief.add_argument(
         "--file", type=Path, required=True, help="Path to the input brief"
-=======
+
     repro_parser = sub.add_parser("repro", help="Reproducibility helpers")
     repro_sub = repro_parser.add_subparsers(dest="repro_command")
     repro_log = repro_sub.add_parser("log-correction", help="Log a correction entry")
@@ -201,7 +200,6 @@
         "--file", type=Path, required=True, help="Path to correction description file"
     )
     repro_sub.add_parser("list-corrections", help="List logged corrections")
->>>>>>> 8f067a8e
 
     receipts_parser = sub.add_parser("receipts", help="Receipt operations")
     receipts_sub = receipts_parser.add_subparsers(dest="receipts_command")
@@ -651,19 +649,17 @@
             print(json.dumps(result))
         else:
             parser.print_help()
-<<<<<<< HEAD
     elif args.command == "tools":
         if args.tools_command == "counter-brief":
             from .tools.counter_brief import generate_counter_brief
 
             result = generate_counter_brief(args.file)
             print(json.dumps(result))
-=======
+
     elif args.command == "publish":
         from .publish.mirror import generate_site
 
         generate_site(args.seed, args.out)
->>>>>>> 8f067a8e
 
     elif args.command == "receipts":
         if args.receipts_command == "diff":
