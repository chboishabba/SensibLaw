import argparse
import json
import subprocess
import sys
from datetime import datetime, date
from pathlib import Path

"""Backward compatible wrapper for the new :mod:`cli` package."""

from __future__ import annotations

from .storage import VersionedStore
from .proofs.render import dot_to_svg

from cli import main

__all__ = ["main"]


if __name__ == "__main__":  # pragma: no cover - for direct execution

def _cmd_tests_run(args: argparse.Namespace) -> None:
    """Evaluate a story against a checklist template and print results."""

    from .tests.evaluator import evaluate

    evaluation = evaluate(
        concept_id=args.concept,
        story_path=args.story,
        templates_path=args.templates,
    )

    template = evaluation.template
    print(f"Test: {template.name} ({template.concept_id})")
    header = f"{'Factor':20} {'Status':10} Evidence"
    print(header)
    print("-" * len(header))
    for res in evaluation.results:
        evidence = "; ".join(res.evidence)
        print(f"{res.factor.id:20} {res.status:10} {evidence}")


def main() -> None:
    parser = argparse.ArgumentParser(prog="sensiblaw")
    sub = parser.add_subparsers(dest="command")

    extract_parser = sub.add_parser("extract", help="Extraction helpers")
    extract_parser.add_argument("--text", help="Provision text")
    extract_sub = extract_parser.add_subparsers(dest="extract_command")

    extract_text = extract_sub.add_parser("rules", help="Extract rules from text")
    extract_text.add_argument("--text", required=True, help="Provision text")

    extract_parser = sub.add_parser("extract", help="Extraction operations")
    extract_parser.add_argument("--text", help="Provision text")
    extract_sub = extract_parser.add_subparsers(dest="extract_command")

    extract_rules_parser = extract_sub.add_parser(
        "rules", help="Extract rules from text"
    )
    extract_rules_parser.add_argument("--text", required=True, help="Provision text")

    extract_frl_parser = extract_sub.add_parser(
        "frl", help="Fetch Acts from the Federal Register of Legislation"
    )
    extract_frl_parser.add_argument("--act", required=True, help="Act identifier")
    extract_frl_parser.add_argument(
        "--out", type=Path, required=True, help="Output JSON path"
    )
    extract_frl = extract_sub.add_parser("frl", help="Fetch Acts from the FRL API")
    extract_frl.add_argument("--data", type=Path, help="Path to JSON payload for tests")
    extract_frl.add_argument("--api-url", default="https://example.com", help="FRL API base URL")

    check_parser = sub.add_parser("check", help="Check rules for issues")
    check_parser.add_argument("--rules", required=True, help="JSON encoded rules")

    fetch_parser = sub.add_parser(
        "pdf-fetch", help="Ingest a PDF and extract rules"
    )
    fetch_parser.add_argument("path", type=Path, help="Path to PDF file")
    fetch_parser.add_argument("--output", type=Path, help="Output JSON path")
    fetch_parser.add_argument("--jurisdiction", help="Jurisdiction metadata")
    fetch_parser.add_argument("--citation", help="Citation metadata")
    fetch_parser.add_argument(
        "--cultural-flags", nargs="*", help="List of cultural sensitivity flags"
    )

    law_parser = sub.add_parser("law", help="Law document utilities")
    law_sub = law_parser.add_subparsers(dest="law_command")
    law_redline = law_sub.add_parser(
        "redline", help="Generate HTML diff between two statute versions"
    )
    law_redline.add_argument("--old", type=Path, required=True, help="Path to old version")
    law_redline.add_argument("--new", type=Path, required=True, help="Path to new version")
    law_redline.add_argument("--out", type=Path, required=True, help="Output HTML file")

    dist_parser = sub.add_parser(
        "distinguish", help="Compare a story against a case silhouette"
    )
    dist_parser.add_argument(
        "--base", type=Path, help="Base case paragraphs as JSON"

        "--case",
        required=True,
        help="Neutral citation identifying the base case",
    )
    dist_parser.add_argument(
        "--story",
        type=Path,
        help="Candidate case paragraphs as JSON",

        required=True,
        help="Path to a fact-tagged story JSON file",
    )
    dist_parser.add_argument("--case", help="Base case citation")
    dist_parser.add_argument("--story", type=Path, help="Story facts as JSON")

    publish_parser = sub.add_parser("publish", help="Generate a static site")
    publish_parser.add_argument("--seed", required=True, help="Seed node identifier")
    publish_parser.add_argument(
        "--out", type=Path, required=True, help="Directory to write the site"
    )

    concepts_parser = sub.add_parser("concepts", help="Concept operations")
    concepts_sub = concepts_parser.add_subparsers(dest="concepts_command")
    concepts_match = concepts_sub.add_parser(
        "match", help="Match concept triggers within text"
    )
    concepts_match.add_argument(
        "--patterns-file",
        type=Path,
        required=True,
        help="JSON file mapping phrases to concept identifiers",
    )
    concepts_match.add_argument("--text", required=True, help="Text to match")

    query_parser = sub.add_parser(
        "query", help="Run concept or case queries"
    )
    query_sub = query_parser.add_subparsers(dest="query_command")
    treat_parser = query_sub.add_parser(
        "treatment", help="Fetch treatment information for a case"
    )

    )
    query_sub = query_parser.add_subparsers(dest="query_command")
    treat_parser = query_sub.add_parser(
        "treatment", help="Fetch treatment information for a case"
    )
    treat_parser.add_argument("--case", required=True, help="Case identifier")

    group = query_parser.add_mutually_exclusive_group()
    group.add_argument("--text", help="Question or keyword query")
    group.add_argument(

        "query", help="Run concept queries or case lookups"
    )
    query_parser.add_argument("--text", help="Question or keyword query")
    query_parser.add_argument(
        "--graph",
        type=Path,
        help="Path to a StoryGraph JSON file representing the query",
    )
    query_sub = query_parser.add_subparsers(dest="query_command")
    case_q = query_sub.add_parser("case", help="Look up a case by identifier")
    case_q.add_argument("--id", required=True, help="Case identifier")
    case_q.add_argument("--year", type=int, default=1992, help="Year of judgment")
    treat_q = query_sub.add_parser("treatment", help="Fetch treatment for a case")
    treat_q.add_argument(
        "--case", required=True, help="Neutral citation identifying the case"
    )

    timeline_q = query_sub.add_parser("timeline", help="Generate timeline for a case")
    timeline_q.add_argument("--case", required=True, help="Case identifier")
    timeline_q.add_argument(
        "--graph-file",
        type=Path,
        help="Graph JSON file (use '-' for stdin)",
    )
    timeline_q.add_argument(
        "--svg",
        action="store_true",
        help="Output SVG instead of JSON",
    )

    graph_parser = sub.add_parser("graph", help="Graph operations")
    graph_sub = graph_parser.add_subparsers(dest="graph_command")
    subgraph_parser = graph_sub.add_parser("subgraph", help="Extract subgraph")
    subgraph_parser.add_argument(
        "--seeds",
        nargs="+",
        required=True,
        help="Seed node identifiers",
    )
    subgraph_parser.add_argument(
        "--hops", type=int, default=1, help="Number of hops"
    )
    subgraph_parser.add_argument(
        "--as-at",
        help="Only include nodes/edges on or before this date (YYYY-MM-DD)",
    )
    subgraph_parser.add_argument(
        "--graph-file",
        type=Path,
        help="Graph JSON file (use '-' for stdin)",
    )
    subgraph_parser.add_argument(
        "--dot",
        action="store_true",
        help="Output Graphviz DOT instead of JSON",
    )

    subgraph_parser.add_argument(
        "--svg",
        action="store_true",
        help="Output rendered SVG",
    )

    eval_parser = sub.add_parser("eval", help="Evaluation helpers")
    eval_sub = eval_parser.add_subparsers(dest="eval_command")
    gold_eval = eval_sub.add_parser(
        "goldset", help="Evaluate extractors against gold sets"
    )
    gold_eval.add_argument(
        "--threshold",
        type=float,
        default=0.9,
        help="Minimum acceptable precision/recall",
    )

    tests_parser = sub.add_parser("tests", help="Run declarative tests")
    tests_sub = tests_parser.add_subparsers(dest="tests_command")
    tests_run = tests_sub.add_parser("run", help="Run checklist tests against a story")
    tests_run.add_argument(
        "--tests-file", type=Path, required=True, help="Checklist JSON file"
    )
    tests_run.add_argument(
        "--story-file", type=Path, required=True, help="Story JSON file"
    )

    definitions_parser = sub.add_parser("definitions", help="Definition operations")
    definitions_sub = definitions_parser.add_subparsers(dest="definitions_command")
    definitions_expand = definitions_sub.add_parser("expand", help="Expand term definitions")
    definitions_expand.add_argument("--term", required=True, help="Term identifier")
    definitions_expand.add_argument("--depth", type=int, default=1, help="Expansion depth")


    harm_parser = sub.add_parser("harm", help="Harm assessment utilities")
    harm_sub = harm_parser.add_subparsers(dest="harm_command")
    harm_compute = harm_sub.add_parser("compute", help="Compute harm index")
    harm_compute.add_argument(
        "--story", type=Path, required=True, help="Path to story JSON file"
    )

    cases_parser = sub.add_parser("cases", help="Case operations")
    cases_sub = cases_parser.add_subparsers(dest="cases_command")
    cases_treat = cases_sub.add_parser("treatment", help="Fetch case treatment")
    cases_treat.add_argument("--case-id", required=True, help="Case identifier")

    repro_parser = sub.add_parser("repro", help="Generate reproducibility bundles")
    repro_sub = repro_parser.add_subparsers(dest="repro_command")
    adv_parser = repro_sub.add_parser(
        "adversarial", help="Compile adversarial counter-arguments"
    )
    adv_parser.add_argument("--topic", required=True, help="Topic identifier")
    adv_parser.add_argument(
        "--output", type=Path, default=Path("output"), help="Output directory"

    tools_parser = sub.add_parser("tools", help="Utility helper commands")
    tools_sub = tools_parser.add_subparsers(dest="tools_command")
    counter_brief = tools_sub.add_parser(
        "counter-brief", help="Generate a structured counter brief"
    )
    counter_brief.add_argument(
        "--file", type=Path, required=True, help="Path to the input brief"

    repro_parser = sub.add_parser("repro", help="Reproducibility helpers")
    repro_sub = repro_parser.add_subparsers(dest="repro_command")
    repro_log = repro_sub.add_parser("log-correction", help="Log a correction entry")
    repro_log.add_argument(
        "--file", type=Path, required=True, help="Path to correction description file"
    )
    repro_sub.add_parser("list-corrections", help="List logged corrections")

    receipts_parser = sub.add_parser("receipts", help="Receipt operations")
    receipts_sub = receipts_parser.add_subparsers(dest="receipts_command")
    receipts_diff = receipts_sub.add_parser(
        "diff", help="Compare two receipt files"
    )
    receipts_diff.add_argument("--old", type=Path, required=True, help="Old receipt")
    receipts_diff.add_argument("--new", type=Path, required=True, help="New receipt")
    polis_parser = sub.add_parser("polis", help="Pol.is conversation operations")
    polis_sub = polis_parser.add_subparsers(dest="polis_command")
    polis_import = polis_sub.add_parser("import", help="Import conversation as concepts")
    polis_import.add_argument("--conversation", required=True, help="Conversation ID")
    polis_import.add_argument(
        "--out",
        type=Path,
        required=True,
        help="Directory to write proof packs",
    )

    tools_parser = sub.add_parser("tools", help="Utility tools")
    tools_sub = tools_parser.add_subparsers(dest="tools_command")
    claim_builder = tools_sub.add_parser(
        "claim-builder", help="Interactively build a claim"
    )
    claim_builder.add_argument(
        "--dir",
        type=Path,
        default=Path("data/claims"),
        help="Directory to save claim files",
    )

    intake_parser = sub.add_parser("intake", help="Email intake operations")
    intake_sub = intake_parser.add_subparsers(dest="intake_command")
    intake_parse = intake_sub.add_parser(
        "parse", help="Parse an email mailbox into claim stubs"
    )
    intake_parse.add_argument(
        "--mailbox",
        required=True,
        help="IMAP URL or directory containing .eml files",
    )
    intake_parse.add_argument(
        "--out",
        type=Path,
        required=True,
        help="Directory for generated claim stubs",
    )

    tests_parser = sub.add_parser("tests", help="Evaluate declarative tests")
    tests_sub = tests_parser.add_subparsers(dest="tests_command")
    tests_run = tests_sub.add_parser("run", help="Run a test template against a story")
    tests_run.add_argument("--tests", required=True, help="Test template ID")
    tests_run.add_argument(
        "--story", type=Path, required=True, help="Path to story JSON file"
    )

    tests_parser = sub.add_parser(
        "tests", help="Run declarative concept checklists"
    )
    tests_sub = tests_parser.add_subparsers(dest="tests_command")
    run_parser = tests_sub.add_parser("run", help="Evaluate a story against a checklist")
    run_parser.add_argument("--templates", type=Path, required=True, help="Path to templates JSON")
    run_parser.add_argument("--story", type=Path, required=True, help="Path to story JSON")
    run_parser.add_argument("--concept", required=True, help="Concept ID to evaluate")

    concepts_parser = sub.add_parser("concepts", help="Concept utilities")
    concepts_sub = concepts_parser.add_subparsers(dest="concepts_command")
    match_parser = concepts_sub.add_parser("match", help="Match concepts in text")
    match_parser.add_argument("text", help="Text to analyse")

    search_parser = sub.add_parser(
        "search", help="Full text search over indexed graph nodes"
    )
    search_parser.add_argument("query", help="Search expression")
    search_parser.add_argument(
        "--db", default="data/search.db", help="Path to search index"
    )

    subgraph_parser = sub.add_parser(
        "subgraph", help="Generate a concept cloud subgraph from text"
    )
    subgraph_parser.add_argument("--text", required=True, help="Query text")
    subgraph_parser.add_argument(
        "--dot", type=Path, help="Optional path to write Graphviz DOT output"
    )

    treatment_parser = sub.add_parser(
        "treatment", help="Extract rules from provision text"
    )
    treatment_parser.add_argument("--text", required=True, help="Provision text")
    treatment_parser.add_argument(
        "--dot", type=Path, help="Optional path to write Graphviz DOT output"
    )

    provision_parser = sub.add_parser(
        "provision", help="Tag a provision of law"
    )
    provision_parser.add_argument("--text", required=True, help="Provision text")
    provision_parser.add_argument(
        "--dot", type=Path, help="Optional path to write Graphviz DOT output"
    )

    tests_parser = sub.add_parser("tests-run", help="Run the test suite")
    tests_parser.add_argument(
        "--dot", type=Path, help="Optional path to write Graphviz DOT output"
    )

    tree_parser = sub.add_parser(
        "proof-tree", help="Expand a proof tree from a seed node",
    )
    tree_parser.add_argument("--graph", type=Path, required=True, help="Graph JSON file")
    tree_parser.add_argument("--seed", required=True, help="Seed node identifier")
    tree_parser.add_argument("--hops", type=int, default=1, help="Traversal depth")
    tree_parser.add_argument(
        "--as-at", help="Consider only nodes/edges up to this date (YYYY-MM-DD)",
    )
    tree_parser.add_argument(
        "--dot", action="store_true", help="Output Graphviz DOT instead of JSON",
    )

    tree_parser = sub.add_parser(
        "proof-tree", help="Expand a proof tree from a seed node",
    )
    tree_parser.add_argument("--graph", type=Path, required=True, help="Graph JSON file")
    tree_parser.add_argument("--seed", required=True, help="Seed node identifier")
    tree_parser.add_argument("--hops", type=int, default=1, help="Traversal depth")
    tree_parser.add_argument(
        "--as-at", help="Consider only nodes/edges up to this date (YYYY-MM-DD)",
    )
    tree_parser.add_argument(
        "--dot", action="store_true", help="Output Graphviz DOT instead of JSON",
    )

    args = parser.parse_args()
    if args.command == "get":
        store = VersionedStore(args.db)
        if args.as_at:
            as_at = datetime.fromisoformat(args.as_at).date()
        else:
            as_at = date.today()
        doc = store.snapshot(args.id, as_at)
        if doc is None:
            print("Not found")
        else:
            print(doc.to_json())
        store.close()
    elif args.command == "extract":
        if args.extract_command == "rules" or (
            args.extract_command is None and args.text
        ):
        if args.extract_command == "rules" or (args.extract_command is None and args.text):
            from .rules.extractor import extract_rules

            rules = extract_rules(args.text)
            print(json.dumps([r.__dict__ for r in rules]))
        elif args.extract_command == "frl":
            from .ingestion.frl import fetch_acts

            api_url = "https://www.legislation.gov.au/federalregister/json/Acts"
            api_url += f"?searchWithin={args.act}"
            nodes, edges = fetch_acts(api_url)
            args.out.write_text(json.dumps({"nodes": nodes, "edges": edges}))
            payload = json.loads(args.data.read_text()) if args.data else None
            nodes, edges = fetch_acts(args.api_url, data=payload)
            print(json.dumps({"nodes": nodes, "edges": edges}))
        else:
            parser.print_help()
    elif args.command == "check":
        from .rules import Rule
        from .rules.reasoner import check_rules

        data = json.loads(args.rules)
        rules = [Rule(**r) for r in data]
        issues = check_rules(rules)
        print(json.dumps(issues))
    elif args.command == "pdf-fetch":
        from .pdf_ingest import process_pdf

        doc = process_pdf(
            args.path,
            output=args.output,
            jurisdiction=args.jurisdiction,
            citation=args.citation,
            cultural_flags=args.cultural_flags,
        )
        print(doc.to_json())
    elif args.command == "law":
        if args.law_command == "redline":
            from .versioning.section_diff import redline

            old_text = args.old.read_text()
            new_text = args.new.read_text()
            html = redline(old_text, new_text, old_ref=str(args.old), new_ref=str(args.new))
            args.out.write_text(html)
        else:
            parser.print_help()
    elif args.command == "distinguish":
        from .distinguish.engine import (
            compare_cases,
            extract_case_silhouette,
        )
        from .distinguish.factor_packs import distinguish_story

        if args.base and args.candidate:
            base_paras = json.loads(args.base.read_text())
            cand_paras = json.loads(args.candidate.read_text())
            base = extract_case_silhouette(base_paras)
            cand = extract_case_silhouette(cand_paras)
            result = compare_cases(base, cand)
            print(json.dumps(result))
        elif args.case and args.story:
            try:
                result = distinguish_story(args.case, args.story)
            except FileNotFoundError as exc:
                print(f"Error: {exc}", file=sys.stderr)
                raise SystemExit(1)
            print(json.dumps(result))
        else:
            print(
                "distinguish requires --base and --candidate or --case and --story",
                file=sys.stderr,
            )
            raise SystemExit(1)

        from .distinguish.loader import load_case_silhouette
        from .distinguish.engine import compare_story_to_case

        case_sil = load_case_silhouette(args.case)
        story_data = json.loads(args.story.read_text())
        story_tags = story_data.get("facts", {})
        result = compare_story_to_case(story_tags, case_sil)
        # Pretty-print to expose paragraph anchors in output
        print(json.dumps(result, indent=2))

        print(json.dumps(result))
    elif args.command == "proof-tree":
        from .graph import (
            EdgeType,
            GraphEdge,
            GraphNode,
            LegalGraph,
            NodeType,
            expand_proof_tree,
        )

        graph_data = json.loads(args.graph.read_text())
        graph = LegalGraph()
        for n in graph_data.get("nodes", []):
            node = GraphNode(
                type=NodeType(n["type"]),
                identifier=n["id"],
                metadata=n.get("metadata", {}),
                date=date.fromisoformat(n["date"]) if n.get("date") else None,
            )
            graph.add_node(node)
        for e in graph_data.get("edges", []):
            edge = GraphEdge(
                type=EdgeType(e["type"]),
                source=e["source"],
                target=e["target"],
                metadata=e.get("metadata", {}),
                date=date.fromisoformat(e["date"]) if e.get("date") else None,
                weight=e.get("weight", 1.0),
            )
            graph.add_edge(edge)

        if args.as_at:
            as_at = datetime.fromisoformat(args.as_at).date()
        else:
            as_at = date.today()
        tree = expand_proof_tree(args.seed, args.hops, as_at, graph=graph)
        if args.dot:
            print(tree.to_dot())
        else:
            print(json.dumps(tree.to_dict()))

    elif args.command == "concepts":
        if args.concepts_command == "match":
            from .concepts.matcher import ConceptMatcher, load_patterns

            patterns = load_patterns(args.patterns_file)
            matcher = ConceptMatcher(patterns)
            hits = matcher.match(args.text)
            nodes = [
                {"id": cid, "start": span[0], "end": span[1]} for cid, span in hits
            ]
            print(json.dumps(nodes))
        else:
            parser.print_help()

    elif args.command == "polis":
        if args.polis_command == "import":
            from .ingest.polis import fetch_conversation
            from .receipts import build_pack

            seeds = fetch_conversation(args.conversation)
            args.out.mkdir(parents=True, exist_ok=True)
            for seed in seeds:
                pack_dir = args.out / seed["id"]
                build_pack(pack_dir, seed.get("label", ""))
        else:
            parser.print_help()
    elif args.command == "query":
        if args.query_command == "treatment":


        if args.query_command == "case":
            from .api import routes
            from .graph.models import EdgeType, GraphEdge, GraphNode, NodeType
            from .ingestion import hca

            nodes, edges = hca.crawl_year(args.year)
            for n in nodes:
                meta = {k: v for k, v in n.items() if k not in {"id", "type"}}
                routes._graph.add_node(
                    GraphNode(type=NodeType.DOCUMENT, identifier=n["id"], metadata=meta)
                )
            for e in edges:
                routes._graph.add_edge(
                    GraphEdge(type=EdgeType.CITES, source=e["from"], target=e["to"])
                )
            case = next((n for n in nodes if n["id"] == args.id), None)
            if case is None:
                print("{}")
            else:
                cites = [e["to"] for e in edges if e["from"] == args.id]
                result = {
                    "catchwords": case.get("catchwords", []),
                    "citations": cites,
                }
                print(json.dumps(result))
        elif args.query_command == "treatment":
            from .api.routes import fetch_case_treatment

            result = fetch_case_treatment(args.case)
            print(json.dumps(result))
        else:
            if not (args.text or args.graph):
                parser.error("query requires --text or --graph")



        elif args.query_command == "timeline":
            from dataclasses import asdict
            from .reason.timeline import build_timeline, events_to_json, events_to_svg

            if args.graph_file:
                import sys

                if str(args.graph_file) == "-":
                    data = json.load(sys.stdin)
                else:
                    data = json.loads(args.graph_file.read_text())
                nodes = data.get("nodes", [])
                edges = data.get("edges", [])
            else:
                from .api import routes

                nodes = [asdict(n) for n in routes._graph.nodes.values()]
                edges = [asdict(e) for e in routes._graph.edges]

            events = build_timeline(nodes, edges, args.case)
            if args.svg:
                print(events_to_svg(events))
            else:
                print(events_to_json(events))
        else:
            from .pipeline import build_cloud, match_concepts, normalise
            from .pipeline.input_handler import parse_input

            if args.graph:
                data = json.loads(args.graph.read_text())
                raw_query = parse_input(data)
            else:
                raw_query = parse_input(args.text)

            text = normalise(raw_query)
            concepts = match_concepts(text)
            cloud = build_cloud(concepts)
            print(json.dumps({"cloud": cloud}))
    elif args.command == "graph":
        if args.graph_command == "subgraph":
            from .graph.proof_tree import Graph, Node, Edge, build_subgraph, to_dot

            as_at = datetime.fromisoformat(args.as_at) if args.as_at else None

            if args.graph_file:
                import os
                import sys
                import os
                from .graph.proof_tree import Graph, Node, Edge, build_subgraph, to_dot


                if str(args.graph_file) == "-":
                    data = json.load(sys.stdin)
                else:
                    mode = os.stat(args.graph_file).st_mode & 0o777
                    if mode == 0:
                        print("--graph-file unreadable", file=sys.stderr)
                        sys.exit(1)

                    if (args.graph_file.stat().st_mode & 0o444) == 0:
                        import sys as _sys

                        print("--graph-file is unreadable", file=_sys.stderr)
                        raise SystemExit(1)

                    mode = args.graph_file.stat().st_mode & 0o444
                    if mode == 0:
                        print("--graph-file is not readable", file=sys.stderr)
                        sys.exit(1)

                    mode = args.graph_file.stat().st_mode
                    if mode & 0o444 == 0:
                        print(
                            f"error: argument --graph-file: can't open '{args.graph_file}': Permission denied",
                            file=sys.stderr,
                        )
                        sys.exit(2)
                    data = json.loads(args.graph_file.read_text())

                g = Graph()
                for n in data.get("nodes", []):
                    n_date = None
                    if n.get("date"):
                        try:
                            n_date = datetime.fromisoformat(n["date"])
                        except ValueError:
                            pass
                    g.add_node(
                        Node(
                            n["id"],
                            n.get("type", ""),
                            {"label": n.get("title", n["id"] )},
                            n_date,
                        )
                    )
                for e in data.get("edges", []):
                    metadata = {"label": e.get("type")}
                    if e.get("receipt"):
                        metadata["receipt"] = e.get("receipt")
                    e_date = None
                    if e.get("date"):
                        try:
                            e_date = datetime.fromisoformat(e["date"])
                        except ValueError:
                            pass
                    g.add_edge(
                        Edge(
                            e["from"],
                            e["to"],
                            e["type"],
                            metadata,
                            e_date,
                            e.get("weight"),
                        )
                    )
                nodes, edges = build_subgraph(
                    g, args.seeds, hops=args.hops, as_at=as_at
                )
                print(to_dot(nodes, edges))

                dot_output = to_dot(nodes, edges)
                if args.svg:
                    print(dot_to_svg(dot_output))
                else:
                    print(dot_output)
            else:
                from .api.routes import generate_subgraph

                combined_nodes = {}
                combined_edges = {}
                for seed in args.seeds:
                    result = generate_subgraph(seed, args.hops)
                    for n in result.get("nodes", []):
                        nid = n.get("identifier") or n.get("id")
                        combined_nodes[nid] = n
                    for e in result.get("edges", []):
                        key = (e.get("source"), e.get("target"), e.get("type"))
                        combined_edges[key] = e
                merged = {
                    "nodes": list(combined_nodes.values()),
                    "edges": list(combined_edges.values()),
                }
                if args.dot:

                if args.dot or args.svg:
                    g = Graph()
                    for n in merged["nodes"]:
                        nid = n.get("identifier") or n.get("id")
                        label = n.get("metadata", {}).get("label") or n.get(
                            "title", nid
                        )
                        n_date = None
                        if n.get("date"):
                            try:
                                n_date = datetime.fromisoformat(n["date"])
                            except ValueError:
                                pass
                        g.add_node(Node(nid, n.get("type", ""), {"label": label}, n_date))
                    for e in merged["edges"]:
                        src = e.get("source") or e.get("from")
                        tgt = e.get("target") or e.get("to")
                        typ = e.get("type")
                        meta = e.get("metadata", {})
                        label = meta.get("label", typ)
                        metadata = {"label": label}
                        receipt = meta.get("receipt") or e.get("receipt")
                        if receipt:
                            metadata["receipt"] = receipt
                        e_date = None
                        if e.get("date"):
                            try:
                                e_date = datetime.fromisoformat(e["date"])
                            except ValueError:
                                pass
                        g.add_edge(
                            Edge(src, tgt, typ, metadata, e_date, e.get("weight"))
                        )
                    if as_at:
                        nodes, edges = build_subgraph(
                            g, args.seeds, hops=args.hops, as_at=as_at
                        )
                        print(to_dot(nodes, edges))
                    else:
                        print(to_dot(g.nodes, g.edges))
                else:
                    print(json.dumps(merged))

                        dot_output = to_dot(nodes, edges)
                    else:
                        dot_output = to_dot(g.nodes, g.edges)
                    if args.svg:
                        print(dot_to_svg(dot_output))
                    else:
                        print(dot_output)
                else:
                    print(json.dumps(merged))
        else:
            parser.print_help()
    elif args.command == "eval":
        if args.eval_command == "goldset":
            from scripts.eval_goldset import evaluate

            ok = evaluate(threshold=args.threshold)
            if not ok:
                raise SystemExit(1)
        else:
            parser.print_help()
    elif args.command == "tests":
        if args.tests_command == "run":
            from .checklists.run import evaluate

            checklist = json.loads(args.tests_file.read_text())
            story = json.loads(args.story_file.read_text())
            tags = set(story.get("tags", []))
            result = evaluate(checklist, tags)
            print(json.dumps(result))
        else:
            parser.print_help()

    elif args.command == "repro":
        from .repro.ledger import CorrectionLedger
        import os

        ledger = CorrectionLedger()
        if args.repro_command == "log-correction":
            description = args.file.read_text().strip()
            author = os.getenv("USER", "unknown")
            entry = ledger.append(description=description, author=author)
            print(json.dumps(entry.__dict__))
        elif args.repro_command == "list-corrections":
            print(json.dumps(ledger.to_dicts()))

    elif args.command == "harm":
        if args.harm_command == "compute":
            from .harm import compute_harm

            story = json.loads(args.story.read_text())
            result = compute_harm(story)
            print(json.dumps(result))

    elif args.command == "definitions":
        if args.definitions_command == "expand":
            from .definitions.graph import DefinitionGraph, load_default_definitions

        text = normalise(raw_query)
        concepts = match_concepts(text)
        cloud = build_cloud(concepts)
        print(json.dumps({"cloud": cloud}))
    elif args.command == "subgraph":
        from .pipeline import build_cloud, match_concepts, normalise

        text = normalise(args.text)
        concepts = match_concepts(text)
        cloud = build_cloud(concepts)
        result = {"cloud": cloud}
        if args.dot:
            dot_lines = ["digraph G {"]
            for node, count in cloud.items():
                dot_lines.append(f'  "{node}" [label="{node} ({count})"]')
            dot_lines.append("}")
            dot = "\n".join(dot_lines)
            result["dot"] = dot
            args.dot.write_text(dot)
        print(json.dumps(result))
    elif args.command == "treatment":
        from .rules.extractor import extract_rules

        rules = [r.__dict__ for r in extract_rules(args.text)]
        result = {"rules": rules}
        if args.dot:
            dot_lines = ["digraph G {"]
            for i, rule in enumerate(rules):
                label = f"{rule['actor']} {rule['modality']} {rule['action']}"
                dot_lines.append(f'  r{i} [label="{label}"]')
            dot_lines.append("}")
            dot = "\n".join(dot_lines)
            result["dot"] = dot
            args.dot.write_text(dot)
        print(json.dumps(result))
    elif args.command == "provision":
        from .ontology.tagger import tag_text

        provision = tag_text(args.text).to_dict()
        result = {"provision": provision}
        if args.dot:
            dot_lines = ["digraph G {", '  prov [label="Provision"]']
            for p in provision["principles"]:
                dot_lines.append(f'  "{p}" [shape=box]')
                dot_lines.append(f'  prov -> "{p}" [label="principle"]')
            for c in provision["customs"]:
                dot_lines.append(f'  "{c}" [shape=ellipse]')
                dot_lines.append(f'  prov -> "{c}" [label="custom"]')
            dot_lines.append("}")
            dot = "\n".join(dot_lines)
            result["dot"] = dot
            args.dot.write_text(dot)
        print(json.dumps(result))
<<<<<<< HEAD
    elif args.command == "proof-tree":
        from .graph import (
            EdgeType,
            GraphEdge,
            GraphNode,
            LegalGraph,
            NodeType,
            expand_proof_tree,
        )

        graph_data = json.loads(args.graph.read_text())
        graph = LegalGraph()
        for n in graph_data.get("nodes", []):
            node = GraphNode(
                type=NodeType(n["type"]),
                identifier=n["id"],
                metadata=n.get("metadata", {}),
                date=date.fromisoformat(n["date"]) if n.get("date") else None,
            )
            graph.add_node(node)
        for e in graph_data.get("edges", []):
            edge = GraphEdge(
                type=EdgeType(e["type"]),
                source=e["source"],
                target=e["target"],
                metadata=e.get("metadata", {}),
                date=date.fromisoformat(e["date"]) if e.get("date") else None,
                weight=e.get("weight", 1.0),
            )
            graph.add_edge(edge)

        if args.as_at:
            as_at = datetime.fromisoformat(args.as_at).date()
        else:
            as_at = date.today()
        tree = expand_proof_tree(args.seed, args.hops, as_at, graph=graph)
        if args.dot:
            print(tree.to_dot())
        else:
            print(json.dumps(tree.to_dict()))
=======
    elif args.command == "tests-run":
        completed = subprocess.run(["pytest", "-q"], capture_output=True, text=True)
        output = completed.stdout + completed.stderr
        result = {"exit_code": completed.returncode, "output": output}
        if args.dot:
            label = "pass" if completed.returncode == 0 else "fail"
            dot = f"digraph G {{ result [label=\"{label}\"] }}"
            result["dot"] = dot
            args.dot.write_text(dot)
        print(json.dumps(result))

    elif args.command == "search":
        from .storage import TextIndex

        index = TextIndex(args.db)
        results = index.search(args.query)
        print(json.dumps(results))
        index.close()

    elif args.command == "concepts":
        if args.concepts_command == "match":
            from .concepts.matcher import MATCHER

            hits = MATCHER.match(args.text)
            print(json.dumps([h.__dict__ for h in hits]))
        else:
            concepts_parser.print_help()

    elif args.command == "tests" and args.tests_command == "run":
        _cmd_tests_run(args)

    elif args.command == "tests":
        if args.tests_command == "run":
            from .tests import TEMPLATE_REGISTRY, evaluate

            template = TEMPLATE_REGISTRY.get(args.tests)
            if template is None:
                raise SystemExit(f"Unknown test template '{args.tests}'")
            data = json.loads(args.story.read_text())
            result = evaluate(template, data)
            print(json.dumps(result.to_dict()))
        else:
            tests_parser.print_help()

            defs = load_default_definitions()
            graph = DefinitionGraph(defs)
            scoped = graph.expand(args.term, depth=args.depth)
            print(json.dumps(scoped))
        else:
            parser.print_help()
    elif args.command == "cases":
        if args.cases_command == "treatment":
            from .api.routes import fetch_case_treatment

            result = fetch_case_treatment(args.case_id)
            print(json.dumps(result))
        else:
            parser.print_help()
    elif args.command == "repro":
        if args.repro_command == "adversarial":
            from .repro.adversarial import build_bundle

            build_bundle(args.topic, args.output)

    elif args.command == "tools":
        if args.tools_command == "counter-brief":
            from .tools.counter_brief import generate_counter_brief

            result = generate_counter_brief(args.file)
            print(json.dumps(result))

    elif args.command == "publish":
        from .publish.mirror import generate_site

        generate_site(args.seed, args.out)
 

    elif args.command == "receipts":
        if args.receipts_command == "diff":
            from .text.similarity import minhash, simhash

            old_text = Path(args.old).read_text(encoding="utf-8")
            new_text = Path(args.new).read_text(encoding="utf-8")
            if old_text == new_text:
                print("identical")
            elif minhash(old_text) == minhash(new_text):
                print("cosmetic")
            else:
                print("substantive")

    elif args.command == "intake":
        if args.intake_command == "parse":
            from .intake.email_parser import fetch_messages, parse_email
            from .intake.stub_builder import build_stub

            messages = fetch_messages(str(args.mailbox))
            for msg in messages:
                data = parse_email(msg)
                build_stub(data, args.out)
        else:
            parser.print_help()
    elif args.command == "tools":
        if args.tools_command == "claim-builder":
            from .tools.claim_builder import build_claim

            build_claim(args.dir)
        else:
            parser.print_help()
 
>>>>>>> 0cb6839f
    else:
        parser.print_help()


if __name__ == "__main__":
    main()<|MERGE_RESOLUTION|>--- conflicted
+++ resolved
@@ -920,7 +920,6 @@
             result["dot"] = dot
             args.dot.write_text(dot)
         print(json.dumps(result))
-<<<<<<< HEAD
     elif args.command == "proof-tree":
         from .graph import (
             EdgeType,
@@ -961,7 +960,7 @@
             print(tree.to_dot())
         else:
             print(json.dumps(tree.to_dict()))
-=======
+
     elif args.command == "tests-run":
         completed = subprocess.run(["pytest", "-q"], capture_output=True, text=True)
         output = completed.stdout + completed.stderr
@@ -1071,7 +1070,6 @@
         else:
             parser.print_help()
  
->>>>>>> 0cb6839f
     else:
         parser.print_help()
 
