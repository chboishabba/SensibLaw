--- conflicted
+++ resolved
@@ -1,10 +1,7 @@
 import argparse
 import json
-<<<<<<< HEAD
 import subprocess
-=======
 import sys
->>>>>>> b4ee6ddb
 from datetime import datetime, date
 from pathlib import Path
 
@@ -807,7 +804,6 @@
         concepts = match_concepts(text)
         cloud = build_cloud(concepts)
         print(json.dumps({"cloud": cloud}))
-<<<<<<< HEAD
     elif args.command == "subgraph":
         from .pipeline import build_cloud, match_concepts, normalise
 
@@ -867,7 +863,7 @@
             result["dot"] = dot
             args.dot.write_text(dot)
         print(json.dumps(result))
-=======
+
     elif args.command == "search":
         from .storage import TextIndex
 
@@ -966,7 +962,6 @@
         else:
             parser.print_help()
  
->>>>>>> b4ee6ddb
     else:
         parser.print_help()
 
