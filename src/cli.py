import argparse
import json
from datetime import datetime, date
from pathlib import Path

from .storage import VersionedStore
from .proofs.render import dot_to_svg


def main() -> None:
    parser = argparse.ArgumentParser(prog="sensiblaw")
    sub = parser.add_subparsers(dest="command")

    get_parser = sub.add_parser("get", help="Retrieve a document by ID")
    get_parser.add_argument("--db", default="data/store.db", help="Path to database")
    get_parser.add_argument("--id", type=int, required=True, help="Document ID")
    get_parser.add_argument(
        "--as-at", help="Return version as of this date (YYYY-MM-DD)")

    extract_parser = sub.add_parser("extract", help="Extraction helpers")
    extract_parser.add_argument("--text", help="Provision text")
    extract_sub = extract_parser.add_subparsers(dest="extract_command")

    extract_text = extract_sub.add_parser("rules", help="Extract rules from text")
    extract_text.add_argument("--text", required=True, help="Provision text")

    extract_frl = extract_sub.add_parser("frl", help="Fetch Acts from the FRL API")
    extract_frl.add_argument("--data", type=Path, help="Path to JSON payload for tests")
    extract_frl.add_argument("--api-url", default="https://example.com", help="FRL API base URL")

    check_parser = sub.add_parser("check", help="Check rules for issues")
    check_parser.add_argument("--rules", required=True, help="JSON encoded rules")

    fetch_parser = sub.add_parser(
        "pdf-fetch", help="Ingest a PDF and extract rules"
    )
    fetch_parser.add_argument("path", type=Path, help="Path to PDF file")
    fetch_parser.add_argument("--output", type=Path, help="Output JSON path")
    fetch_parser.add_argument("--jurisdiction", help="Jurisdiction metadata")
    fetch_parser.add_argument("--citation", help="Citation metadata")
    fetch_parser.add_argument(
        "--cultural-flags", nargs="*", help="List of cultural sensitivity flags"
    )

    law_parser = sub.add_parser("law", help="Law document utilities")
    law_sub = law_parser.add_subparsers(dest="law_command")
    law_redline = law_sub.add_parser(
        "redline", help="Generate HTML diff between two statute versions"
    )
    law_redline.add_argument("--old", type=Path, required=True, help="Path to old version")
    law_redline.add_argument("--new", type=Path, required=True, help="Path to new version")
    law_redline.add_argument("--out", type=Path, required=True, help="Output HTML file")

    dist_parser = sub.add_parser(
        "distinguish", help="Compare a story against a case silhouette"
    )
    dist_parser.add_argument(
        "--case",
        required=True,
        help="Neutral citation identifying the base case",
    )
    dist_parser.add_argument(
        "--story",
        type=Path,
        required=True,
        help="Path to a fact-tagged story JSON file",
    )

    concepts_parser = sub.add_parser("concepts", help="Concept operations")
    concepts_sub = concepts_parser.add_subparsers(dest="concepts_command")
    concepts_match = concepts_sub.add_parser(
        "match", help="Match concept triggers within text"
    )
    concepts_match.add_argument(
        "--patterns-file",
        type=Path,
        required=True,
        help="JSON file mapping phrases to concept identifiers",
    )
    concepts_match.add_argument("--text", required=True, help="Text to match")

    query_parser = sub.add_parser(
        "query", help="Run a concept query or case lookup over the knowledge base"
    )
    query_parser.add_argument("--text", help="Question or keyword query")
    query_parser.add_argument(
        "--graph",
        type=Path,
        help="Path to a StoryGraph JSON file representing the query",
    )
    query_sub = query_parser.add_subparsers(dest="query_command")
    case_q = query_sub.add_parser("case", help="Look up a case by identifier")
    case_q.add_argument("--id", required=True, help="Case identifier")
    case_q.add_argument("--year", type=int, default=1992, help="Year of judgment")

    timeline_q = query_sub.add_parser("timeline", help="Generate timeline for a case")
    timeline_q.add_argument("--case", required=True, help="Case identifier")
    timeline_q.add_argument(
        "--graph-file",
        type=Path,
        help="Graph JSON file (use '-' for stdin)",
    )
    timeline_q.add_argument(
        "--svg",
        action="store_true",
        help="Output SVG instead of JSON",
    )

    graph_parser = sub.add_parser("graph", help="Graph operations")
    graph_sub = graph_parser.add_subparsers(dest="graph_command")
    subgraph_parser = graph_sub.add_parser("subgraph", help="Extract subgraph")
    subgraph_parser.add_argument(
        "--seeds",
        nargs="+",
        required=True,
        help="Seed node identifiers",
    )
    subgraph_parser.add_argument(
        "--hops", type=int, default=1, help="Number of hops"
    )
    subgraph_parser.add_argument(
        "--as-at",
        help="Only include nodes/edges on or before this date (YYYY-MM-DD)",
    )
    subgraph_parser.add_argument(
        "--graph-file",
        type=Path,
        help="Graph JSON file (use '-' for stdin)",
    )
    subgraph_parser.add_argument(
        "--dot",
        action="store_true",
        help="Output Graphviz DOT instead of JSON",
    )
    subgraph_parser.add_argument(
        "--svg",
        action="store_true",
        help="Output rendered SVG",
    )

    eval_parser = sub.add_parser("eval", help="Evaluation helpers")
    eval_sub = eval_parser.add_subparsers(dest="eval_command")
    gold_eval = eval_sub.add_parser(
        "goldset", help="Evaluate extractors against gold sets"
    )
    gold_eval.add_argument(
        "--threshold",
        type=float,
        default=0.9,
        help="Minimum acceptable precision/recall",
    )

    tests_parser = sub.add_parser("tests", help="Run declarative tests")
    tests_sub = tests_parser.add_subparsers(dest="tests_command")
    tests_run = tests_sub.add_parser("run", help="Run checklist tests against a story")
    tests_run.add_argument(
        "--tests-file", type=Path, required=True, help="Checklist JSON file"
    )
    tests_run.add_argument(
        "--story-file", type=Path, required=True, help="Story JSON file"
    )

    definitions_parser = sub.add_parser("definitions", help="Definition operations")
    definitions_sub = definitions_parser.add_subparsers(dest="definitions_command")
    definitions_expand = definitions_sub.add_parser("expand", help="Expand term definitions")
    definitions_expand.add_argument("--term", required=True, help="Term identifier")
    definitions_expand.add_argument("--depth", type=int, default=1, help="Expansion depth")

    cases_parser = sub.add_parser("cases", help="Case operations")
    cases_sub = cases_parser.add_subparsers(dest="cases_command")
    cases_treat = cases_sub.add_parser("treatment", help="Fetch case treatment")
    cases_treat.add_argument("--case-id", required=True, help="Case identifier")

<<<<<<< HEAD
    repro_parser = sub.add_parser("repro", help="Generate reproducibility bundles")
    repro_sub = repro_parser.add_subparsers(dest="repro_command")
    adv_parser = repro_sub.add_parser(
        "adversarial", help="Compile adversarial counter-arguments"
    )
    adv_parser.add_argument("--topic", required=True, help="Topic identifier")
    adv_parser.add_argument(
        "--output", type=Path, default=Path("output"), help="Output directory"
=======
    receipts_parser = sub.add_parser("receipts", help="Receipt operations")
    receipts_sub = receipts_parser.add_subparsers(dest="receipts_command")
    receipts_diff = receipts_sub.add_parser(
        "diff", help="Compare two receipt files"
    )
    receipts_diff.add_argument("--old", type=Path, required=True, help="Old receipt")
    receipts_diff.add_argument("--new", type=Path, required=True, help="New receipt")
    polis_parser = sub.add_parser("polis", help="Pol.is conversation operations")
    polis_sub = polis_parser.add_subparsers(dest="polis_command")
    polis_import = polis_sub.add_parser("import", help="Import conversation as concepts")
    polis_import.add_argument("--conversation", required=True, help="Conversation ID")
    polis_import.add_argument(
        "--out",
        type=Path,
        required=True,
        help="Directory to write proof packs",
    )

    tools_parser = sub.add_parser("tools", help="Utility tools")
    tools_sub = tools_parser.add_subparsers(dest="tools_command")
    claim_builder = tools_sub.add_parser(
        "claim-builder", help="Interactively build a claim"
    )
    claim_builder.add_argument(
        "--dir",
        type=Path,
        default=Path("data/claims"),
        help="Directory to save claim files",
    )

    intake_parser = sub.add_parser("intake", help="Email intake operations")
    intake_sub = intake_parser.add_subparsers(dest="intake_command")
    intake_parse = intake_sub.add_parser(
        "parse", help="Parse an email mailbox into claim stubs"
    )
    intake_parse.add_argument(
        "--mailbox",
        required=True,
        help="IMAP URL or directory containing .eml files",
    )
    intake_parse.add_argument(
        "--out",
        type=Path,
        required=True,
        help="Directory for generated claim stubs",
>>>>>>> 1f323062
    )

    args = parser.parse_args()
    if args.command == "get":
        store = VersionedStore(args.db)
        if args.as_at:
            as_at = datetime.fromisoformat(args.as_at).date()
        else:
            as_at = date.today()
        doc = store.snapshot(args.id, as_at)
        if doc is None:
            print("Not found")
        else:
            print(doc.to_json())
        store.close()
    elif args.command == "extract":
        if args.extract_command == "rules" or (args.extract_command is None and args.text):
            from .rules.extractor import extract_rules

            rules = extract_rules(args.text)
            print(json.dumps([r.__dict__ for r in rules]))
        elif args.extract_command == "frl":
            from .ingestion.frl import fetch_acts

            payload = json.loads(args.data.read_text()) if args.data else None
            nodes, edges = fetch_acts(args.api_url, data=payload)
            print(json.dumps({"nodes": nodes, "edges": edges}))
        else:
            parser.print_help()
    elif args.command == "check":
        from .rules import Rule
        from .rules.reasoner import check_rules

        data = json.loads(args.rules)
        rules = [Rule(**r) for r in data]
        issues = check_rules(rules)
        print(json.dumps(issues))
    elif args.command == "pdf-fetch":
        from .pdf_ingest import process_pdf

        doc = process_pdf(
            args.path,
            output=args.output,
            jurisdiction=args.jurisdiction,
            citation=args.citation,
            cultural_flags=args.cultural_flags,
        )
        print(doc.to_json())
    elif args.command == "law":
        if args.law_command == "redline":
            from .versioning.section_diff import redline

            old_text = args.old.read_text()
            new_text = args.new.read_text()
            html = redline(old_text, new_text, old_ref=str(args.old), new_ref=str(args.new))
            args.out.write_text(html)
        else:
            parser.print_help()
    elif args.command == "distinguish":
        from .distinguish.loader import load_case_silhouette
        from .distinguish.engine import compare_story_to_case

        case_sil = load_case_silhouette(args.case)
        story_data = json.loads(args.story.read_text())
        story_tags = story_data.get("facts", {})
        result = compare_story_to_case(story_tags, case_sil)
        print(json.dumps(result))
    elif args.command == "concepts":
        if args.concepts_command == "match":
            from .concepts.matcher import ConceptMatcher, load_patterns

            patterns = load_patterns(args.patterns_file)
            matcher = ConceptMatcher(patterns)
            hits = matcher.match(args.text)
            nodes = [
                {"id": cid, "start": span[0], "end": span[1]} for cid, span in hits
            ]
            print(json.dumps(nodes))
        else:
            parser.print_help()
    elif args.command == "polis":
        if args.polis_command == "import":
            from .ingest.polis import fetch_conversation
            from .receipts import build_pack

            seeds = fetch_conversation(args.conversation)
            args.out.mkdir(parents=True, exist_ok=True)
            for seed in seeds:
                pack_dir = args.out / seed["id"]
                build_pack(pack_dir, seed.get("label", ""))
        else:
            parser.print_help()
    elif args.command == "query":
        if args.query_command == "case":
            from .api import routes
            from .graph.models import EdgeType, GraphEdge, GraphNode, NodeType
            from .ingestion import hca

            nodes, edges = hca.crawl_year(args.year)
            for n in nodes:
                meta = {k: v for k, v in n.items() if k not in {"id", "type"}}
                routes._graph.add_node(
                    GraphNode(type=NodeType.DOCUMENT, identifier=n["id"], metadata=meta)
                )
            for e in edges:
                routes._graph.add_edge(
                    GraphEdge(type=EdgeType.CITES, source=e["from"], target=e["to"])
                )
            case = next((n for n in nodes if n["id"] == args.id), None)
            if case is None:
                print("{}")
            else:
                cites = [e["to"] for e in edges if e["from"] == args.id]
                result = {
                    "catchwords": case.get("catchwords", []),
                    "citations": cites,
                }
                print(json.dumps(result))
        elif args.query_command == "timeline":
            from dataclasses import asdict
            from .reason.timeline import build_timeline, events_to_json, events_to_svg

            if args.graph_file:
                import sys

                if str(args.graph_file) == "-":
                    data = json.load(sys.stdin)
                else:
                    data = json.loads(args.graph_file.read_text())
                nodes = data.get("nodes", [])
                edges = data.get("edges", [])
            else:
                from .api import routes

                nodes = [asdict(n) for n in routes._graph.nodes.values()]
                edges = [asdict(e) for e in routes._graph.edges]

            events = build_timeline(nodes, edges, args.case)
            if args.svg:
                print(events_to_svg(events))
            else:
                print(events_to_json(events))
        else:
            from .pipeline import build_cloud, match_concepts, normalise
            from .pipeline.input_handler import parse_input

            if args.graph:
                data = json.loads(args.graph.read_text())
                raw_query = parse_input(data)
            else:
                raw_query = parse_input(args.text)

            text = normalise(raw_query)
            concepts = match_concepts(text)
            cloud = build_cloud(concepts)
            print(json.dumps({"cloud": cloud}))
    elif args.command == "graph":
        if args.graph_command == "subgraph":
            from .graph.proof_tree import Graph, Node, Edge, build_subgraph, to_dot

            as_at = datetime.fromisoformat(args.as_at) if args.as_at else None

            if args.graph_file:
                import sys
<<<<<<< HEAD
                import os
                from .graph.proof_tree import Graph, Node, Edge, build_subgraph, to_dot
=======
>>>>>>> 1f323062

                if str(args.graph_file) == "-":
                    data = json.load(sys.stdin)
                else:
                    mode = os.stat(args.graph_file).st_mode & 0o777
                    if mode == 0:
                        print("--graph-file unreadable", file=sys.stderr)
                        sys.exit(1)
                    data = json.loads(args.graph_file.read_text())

                g = Graph()
                for n in data.get("nodes", []):
                    n_date = None
                    if n.get("date"):
                        try:
                            n_date = datetime.fromisoformat(n["date"])
                        except ValueError:
                            pass
                    g.add_node(
                        Node(
                            n["id"],
                            n.get("type", ""),
                            {"label": n.get("title", n["id"] )},
                            n_date,
                        )
                    )
                for e in data.get("edges", []):
                    metadata = {"label": e.get("type")}
                    if e.get("receipt"):
                        metadata["receipt"] = e.get("receipt")
                    e_date = None
                    if e.get("date"):
                        try:
                            e_date = datetime.fromisoformat(e["date"])
                        except ValueError:
                            pass
                    g.add_edge(
                        Edge(
                            e["from"],
                            e["to"],
                            e["type"],
                            metadata,
                            e_date,
                            e.get("weight"),
                        )
                    )
                nodes, edges = build_subgraph(
                    g, args.seeds, hops=args.hops, as_at=as_at
                )
                dot_output = to_dot(nodes, edges)
                if args.svg:
                    print(dot_to_svg(dot_output))
                else:
                    print(dot_output)
            else:
                from .api.routes import generate_subgraph

                combined_nodes = {}
                combined_edges = {}
                for seed in args.seeds:
                    result = generate_subgraph(seed, args.hops)
                    for n in result.get("nodes", []):
                        nid = n.get("identifier") or n.get("id")
                        combined_nodes[nid] = n
                    for e in result.get("edges", []):
                        key = (e.get("source"), e.get("target"), e.get("type"))
                        combined_edges[key] = e
                merged = {
                    "nodes": list(combined_nodes.values()),
                    "edges": list(combined_edges.values()),
                }
                if args.dot or args.svg:
                    g = Graph()
                    for n in merged["nodes"]:
                        nid = n.get("identifier") or n.get("id")
                        label = n.get("metadata", {}).get("label") or n.get(
                            "title", nid
                        )
                        n_date = None
                        if n.get("date"):
                            try:
                                n_date = datetime.fromisoformat(n["date"])
                            except ValueError:
                                pass
                        g.add_node(Node(nid, n.get("type", ""), {"label": label}, n_date))
                    for e in merged["edges"]:
                        src = e.get("source") or e.get("from")
                        tgt = e.get("target") or e.get("to")
                        typ = e.get("type")
                        meta = e.get("metadata", {})
                        label = meta.get("label", typ)
                        metadata = {"label": label}
                        receipt = meta.get("receipt") or e.get("receipt")
                        if receipt:
                            metadata["receipt"] = receipt
                        e_date = None
                        if e.get("date"):
                            try:
                                e_date = datetime.fromisoformat(e["date"])
                            except ValueError:
                                pass
                        g.add_edge(
                            Edge(src, tgt, typ, metadata, e_date, e.get("weight"))
                        )
                    if as_at:
                        nodes, edges = build_subgraph(
                            g, args.seeds, hops=args.hops, as_at=as_at
                        )
                        dot_output = to_dot(nodes, edges)
                    else:
                        dot_output = to_dot(g.nodes, g.edges)
                    if args.svg:
                        print(dot_to_svg(dot_output))
                    else:
                        print(dot_output)
                else:
                    print(json.dumps(merged))
        else:
            parser.print_help()
    elif args.command == "eval":
        if args.eval_command == "goldset":
            from scripts.eval_goldset import evaluate

            ok = evaluate(threshold=args.threshold)
            if not ok:
                raise SystemExit(1)
        else:
            parser.print_help()
    elif args.command == "tests":
        if args.tests_command == "run":
            from .checklists.run import evaluate

            checklist = json.loads(args.tests_file.read_text())
            story = json.loads(args.story_file.read_text())
            tags = set(story.get("tags", []))
            result = evaluate(checklist, tags)
            print(json.dumps(result))
        else:
            parser.print_help()
    elif args.command == "definitions":
        if args.definitions_command == "expand":
            from .definitions.graph import DefinitionGraph, load_default_definitions

            defs = load_default_definitions()
            graph = DefinitionGraph(defs)
            scoped = graph.expand(args.term, depth=args.depth)
            print(json.dumps(scoped))
        else:
            parser.print_help()
    elif args.command == "cases":
        if args.cases_command == "treatment":
            from .api.routes import fetch_case_treatment

            result = fetch_case_treatment(args.case_id)
            print(json.dumps(result))
        else:
            parser.print_help()
<<<<<<< HEAD
    elif args.command == "repro":
        if args.repro_command == "adversarial":
            from .repro.adversarial import build_bundle

            build_bundle(args.topic, args.output)
=======
    elif args.command == "receipts":
        if args.receipts_command == "diff":
            from .text.similarity import minhash, simhash

            old_text = Path(args.old).read_text(encoding="utf-8")
            new_text = Path(args.new).read_text(encoding="utf-8")
            if old_text == new_text:
                print("identical")
            elif minhash(old_text) == minhash(new_text):
                print("cosmetic")
            else:
                print("substantive")

    elif args.command == "intake":
        if args.intake_command == "parse":
            from .intake.email_parser import fetch_messages, parse_email
            from .intake.stub_builder import build_stub

            messages = fetch_messages(str(args.mailbox))
            for msg in messages:
                data = parse_email(msg)
                build_stub(data, args.out)
        else:
            parser.print_help()
    elif args.command == "tools":
        if args.tools_command == "claim-builder":
            from .tools.claim_builder import build_claim

            build_claim(args.dir)
>>>>>>> 1f323062
        else:
            parser.print_help()
    else:
        parser.print_help()


if __name__ == "__main__":
    main()<|MERGE_RESOLUTION|>--- conflicted
+++ resolved
@@ -171,7 +171,6 @@
     cases_treat = cases_sub.add_parser("treatment", help="Fetch case treatment")
     cases_treat.add_argument("--case-id", required=True, help="Case identifier")
 
-<<<<<<< HEAD
     repro_parser = sub.add_parser("repro", help="Generate reproducibility bundles")
     repro_sub = repro_parser.add_subparsers(dest="repro_command")
     adv_parser = repro_sub.add_parser(
@@ -180,7 +179,7 @@
     adv_parser.add_argument("--topic", required=True, help="Topic identifier")
     adv_parser.add_argument(
         "--output", type=Path, default=Path("output"), help="Output directory"
-=======
+
     receipts_parser = sub.add_parser("receipts", help="Receipt operations")
     receipts_sub = receipts_parser.add_subparsers(dest="receipts_command")
     receipts_diff = receipts_sub.add_parser(
@@ -226,7 +225,6 @@
         type=Path,
         required=True,
         help="Directory for generated claim stubs",
->>>>>>> 1f323062
     )
 
     args = parser.parse_args()
@@ -391,11 +389,9 @@
 
             if args.graph_file:
                 import sys
-<<<<<<< HEAD
                 import os
                 from .graph.proof_tree import Graph, Node, Edge, build_subgraph, to_dot
-=======
->>>>>>> 1f323062
+
 
                 if str(args.graph_file) == "-":
                     data = json.load(sys.stdin)
@@ -553,13 +549,12 @@
             print(json.dumps(result))
         else:
             parser.print_help()
-<<<<<<< HEAD
     elif args.command == "repro":
         if args.repro_command == "adversarial":
             from .repro.adversarial import build_bundle
 
             build_bundle(args.topic, args.output)
-=======
+
     elif args.command == "receipts":
         if args.receipts_command == "diff":
             from .text.similarity import minhash, simhash
@@ -589,7 +584,6 @@
             from .tools.claim_builder import build_claim
 
             build_claim(args.dir)
->>>>>>> 1f323062
         else:
             parser.print_help()
     else:
