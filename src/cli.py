--- conflicted
+++ resolved
@@ -66,13 +66,12 @@
         help="Path to a fact-tagged story JSON file",
     )
 
-<<<<<<< HEAD
     publish_parser = sub.add_parser("publish", help="Generate a static site")
     publish_parser.add_argument("--seed", required=True, help="Seed node identifier")
     publish_parser.add_argument(
         "--out", type=Path, required=True, help="Directory to write the site"
     )
-=======
+
     concepts_parser = sub.add_parser("concepts", help="Concept operations")
     concepts_sub = concepts_parser.add_subparsers(dest="concepts_command")
     concepts_match = concepts_sub.add_parser(
@@ -85,7 +84,6 @@
         help="JSON file mapping phrases to concept identifiers",
     )
     concepts_match.add_argument("--text", required=True, help="Text to match")
->>>>>>> 1f323062
 
     query_parser = sub.add_parser(
         "query", help="Run a concept query or case lookup over the knowledge base"
@@ -548,12 +546,11 @@
             print(json.dumps(result))
         else:
             parser.print_help()
-<<<<<<< HEAD
     elif args.command == "publish":
         from .publish.mirror import generate_site
 
         generate_site(args.seed, args.out)
-=======
+
     elif args.command == "receipts":
         if args.receipts_command == "diff":
             from .text.similarity import minhash, simhash
@@ -585,7 +582,6 @@
             build_claim(args.dir)
         else:
             parser.print_help()
->>>>>>> 1f323062
     else:
         parser.print_help()
 
