--- conflicted
+++ resolved
@@ -13,13 +13,11 @@
     PROVISION = "provision"
     PERSON = "person"
     EXTRINSIC = "extrinsic"
-<<<<<<< HEAD
     CASE = "case"
     CONCEPT = "concept"
-=======
+
     CONCEPT = "concept"
     CASE = "case"
->>>>>>> 7040c6d5
 
 
 class EdgeType(Enum):
@@ -28,17 +26,14 @@
     CITES = "cites"
     REFERENCES = "references"
     RELATED_TO = "related_to"
-<<<<<<< HEAD
     FOLLOWS = "follows"
     DISTINGUISHES = "distinguishes"
-=======
     REJECTS = "rejects"
     FOLLOWS = "follows"
     APPLIES = "applies"
     CONSIDERS = "considers"
     DISTINGUISHES = "distinguishes"
     OVERRULES = "overrules"
->>>>>>> 7040c6d5
 
 
 @dataclass
