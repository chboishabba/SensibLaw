from __future__ import annotations

from dataclasses import dataclass, field
from datetime import date
from enum import Enum
from typing import Any, Dict, List, Optional


class NodeType(Enum):
    """Enumeration of supported node types within a legal graph."""

    DOCUMENT = "document"
    PROVISION = "provision"
    PERSON = "person"
    EXTRINSIC = "extrinsic"
    CASE = "case"
    CONCEPT = "concept"

    CONCEPT = "concept"
    CASE = "case"


class EdgeType(Enum):
    """Enumeration of supported edge types within a legal graph."""

    CITES = "cites"
    REFERENCES = "references"
    RELATED_TO = "related_to"
    PROPOSED_BY = "proposed_by"
    EXPLAINS = "explains"
    AMENDS = "amends"
    INTERPRETED_BY = "interpreted_by"
<<<<<<< HEAD
=======
    FOLLOWS = "follows"
    DISTINGUISHES = "distinguishes"
    REJECTS = "rejects"
    FOLLOWS = "follows"
    APPLIES = "applies"
    CONSIDERS = "considers"
    DISTINGUISHES = "distinguishes"
    OVERRULES = "overrules"
>>>>>>> 0cb6839f


@dataclass
class GraphNode:
    """Representation of a node in the legal graph.

    Attributes
    ----------
    type:
        The :class:`NodeType` of the node.
    identifier:
        Unique identifier for the node within the graph.
    metadata:
        Arbitrary metadata associated with the node.
    date:
        Optional date for the node, typically the date of the underlying
        document or event.
    cultural_flags:
        Optional list of cultural sensitivity flags attached to the node.
    consent_required:
        Indicates whether access to this node requires explicit consent.
    """

    type: NodeType
    identifier: str
    metadata: Dict[str, Any] = field(default_factory=dict)
    date: Optional[date] = None
    cultural_flags: Optional[List[str]] = None
    consent_required: bool = False


@dataclass
class ExtrinsicNode(GraphNode):
    """Node representing extrinsic materials such as parliamentary debates."""

    role: str = ""
    stage: str = ""


@dataclass(kw_only=True)
class CaseNode(GraphNode):
    """Node representing a judicial decision."""

    court_rank: int
    panel_size: Optional[int] = None
    type: NodeType = field(default=NodeType.CASE, init=False)


@dataclass
class GraphEdge:
    """Representation of a directed edge in the legal graph."""

    type: EdgeType
    source: str
    target: str
    identifier: Optional[str] = None
    metadata: Dict[str, Any] = field(default_factory=dict)
    date: Optional[date] = None
    weight: float = 1.0


class LegalGraph:
    """In-memory manager for a simple legal graph."""

    def __init__(self) -> None:
        self.nodes: Dict[str, GraphNode] = {}
        self.edges: List[GraphEdge] = []

    def add_node(self, node: GraphNode) -> None:
        """Add or replace a node in the graph."""
        self.nodes[node.identifier] = node

    def add_edge(self, edge: GraphEdge) -> None:
        """Add an edge to the graph.

        Both source and target nodes must already exist.
        """
        if edge.source not in self.nodes or edge.target not in self.nodes:
            raise ValueError("Both source and target nodes must exist in the graph")
        self.edges.append(edge)

    def get_node(self, identifier: str) -> Optional[GraphNode]:
        """Retrieve a node by its identifier."""
        return self.nodes.get(identifier)

    def find_edges(
        self,
        *,
        source: Optional[str] = None,
        target: Optional[str] = None,
        type: Optional[EdgeType] = None,
        min_weight: Optional[float] = None,
    ) -> List[GraphEdge]:
        """Find edges matching the provided criteria."""
        results = self.edges
        if source is not None:
            results = [e for e in results if e.source == source]
        if target is not None:
            results = [e for e in results if e.target == target]
        if type is not None:
            results = [e for e in results if e.type == type]
        if min_weight is not None:
            results = [e for e in results if e.weight >= min_weight]
        return results


__all__ = [
    "NodeType",
    "EdgeType",
    "GraphNode",
    "ExtrinsicNode",
    "CaseNode",
    "GraphEdge",
    "LegalGraph",
]<|MERGE_RESOLUTION|>--- conflicted
+++ resolved
@@ -30,8 +30,6 @@
     EXPLAINS = "explains"
     AMENDS = "amends"
     INTERPRETED_BY = "interpreted_by"
-<<<<<<< HEAD
-=======
     FOLLOWS = "follows"
     DISTINGUISHES = "distinguishes"
     REJECTS = "rejects"
@@ -40,7 +38,6 @@
     CONSIDERS = "considers"
     DISTINGUISHES = "distinguishes"
     OVERRULES = "overrules"
->>>>>>> 0cb6839f
 
 
 @dataclass
