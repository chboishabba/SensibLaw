--- conflicted
+++ resolved
@@ -26,12 +26,10 @@
     CITES = "cites"
     REFERENCES = "references"
     RELATED_TO = "related_to"
-<<<<<<< HEAD
     PROPOSED_BY = "proposed_by"
     EXPLAINS = "explains"
     AMENDS = "amends"
     INTERPRETED_BY = "interpreted_by"
-=======
     FOLLOWS = "follows"
     DISTINGUISHES = "distinguishes"
     REJECTS = "rejects"
@@ -40,7 +38,6 @@
     CONSIDERS = "considers"
     DISTINGUISHES = "distinguishes"
     OVERRULES = "overrules"
->>>>>>> 987799c5
 
 
 @dataclass
