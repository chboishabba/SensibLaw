--- conflicted
+++ resolved
@@ -3,13 +3,11 @@
 from __future__ import annotations
 
 from dataclasses import dataclass
-<<<<<<< HEAD
 from typing import Dict, List, Optional
-=======
+
 from pathlib import Path
 from typing import Dict, List
 import json
->>>>>>> e3474190
 
 
 @dataclass(frozen=True)
@@ -34,7 +32,6 @@
 def _load_template(path: Path) -> TestTemplate:
     """Load a :class:`TestTemplate` from a JSON file."""
 
-<<<<<<< HEAD
 PERMANENT_STAY_TEST = TestTemplate(
     concept_id="permanent_stay",
     name="Permanent Stay Test",
@@ -173,8 +170,7 @@
     DE_FACTO_PROPERTY_ORDER_ELIGIBILITY_TEST.concept_id:
     DE_FACTO_PROPERTY_ORDER_ELIGIBILITY_TEST,
     DE_FACTO_PROPERTY_DIVISION_TEST.concept_id: DE_FACTO_PROPERTY_DIVISION_TEST,
-}
-=======
+
     data = json.loads(path.read_text())
     return TestTemplate(
         concept_id=data["concept_id"],
@@ -202,5 +198,4 @@
     S4AA_TEMPLATE.concept_id: S4AA_TEMPLATE,
     S90SB_TEMPLATE.concept_id: S90SB_TEMPLATE,
     S90SM_TEMPLATE.concept_id: S90SM_TEMPLATE,
-}
->>>>>>> e3474190
+}