--- conflicted
+++ resolved
@@ -70,7 +70,6 @@
         self,
         node: GraphNode,
         *,
-<<<<<<< HEAD
         storage_hook: Optional[StorageHook] = None,
         inference_hook: Optional[InferenceHook] = None,
     ) -> "PolicyEngine":
@@ -128,13 +127,12 @@
         return action
 
     def enforce(self, node: GraphNode, *, consent: bool = False) -> Optional[GraphNode]:
-        """Apply policy and consent rules to ``node``.
-=======
+        "Apply policy and consent rules to ``node``."
+
         consent: bool = False,
         phase: str = "ingest",
     ) -> Optional[GraphNode]:
         """Apply policy rules to ``node``.
->>>>>>> 1f323062
 
         Parameters
         ----------
@@ -177,7 +175,6 @@
         if redaction == "omit":
             return None
 
-<<<<<<< HEAD
         require = node.consent_required or action == "require"
         if action == "transform" or (require and not consent):
             return GraphNode(
@@ -192,12 +189,12 @@
         return node
 
     def _apply_hooks(self, flag: CulturalFlags, action: Action) -> None:
-        """Invoke any registered hooks for ``action``."""
+        ""Invoke any registered hooks for ``action``.""
         if action == "transform" and self.inference_hook:
             self.inference_hook(flag, action)
         if action in {"deny", "log"} and self.storage_hook:
             self.storage_hook(flag, action)
-=======
+
         metadata = node.metadata
         if redaction == "redact" and not consent:
             metadata = {}
@@ -205,5 +202,4 @@
             metadata = {
                 k: self._transform_value(v, transform) for k, v in metadata.items()
             }
-        return replace(node, metadata=metadata, consent_required=consent_required)
->>>>>>> 1f323062
+        return replace(node, metadata=metadata, consent_required=consent_required)