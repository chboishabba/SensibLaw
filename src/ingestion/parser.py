"""Utility functions for ingesting raw records into :class:`Document` objects."""

import json
from typing import Any, Dict

<<<<<<< HEAD
from ..models.document import Document
from ..ontology.tagger import tag_text


def emit_document(record: Dict[str, Any]) -> Document:
    """Convert a raw record dictionary into a tagged :class:`Document` instance."""
    doc = Document.from_dict(record)
    if not doc.provisions:
        doc.provisions = [tag_text(doc.body)]
    return doc


def emit_document_from_json(data: str) -> Document:
    """Convert a JSON string into a tagged :class:`Document` instance."""
    doc = Document.from_json(data)
    if not doc.provisions:
        doc.provisions = [tag_text(doc.body)]
    return doc
=======
from models.document import Document
from .consent_gate import check_consent


def emit_document(record: Dict[str, Any]) -> Document:
    """Convert a raw record dictionary into a :class:`Document` instance.

    The record is evaluated by the consent gate before being converted to a
    :class:`Document`. If policy checks fail, a :class:`ConsentError` is
    raised to block unauthorized persistence or transmission.
    """

    check_consent(record)
    return Document.from_dict(record)


def emit_document_from_json(data: str) -> Document:
    """Convert a JSON string into a :class:`Document` instance.

    The JSON payload is decoded and passed through the consent gate before the
    resulting record is converted to a :class:`Document`.
    """

    record = json.loads(data)
    check_consent(record)
    return Document.from_dict(record)
>>>>>>> 99c4ea86
<|MERGE_RESOLUTION|>--- conflicted
+++ resolved
@@ -3,7 +3,6 @@
 import json
 from typing import Any, Dict
 
-<<<<<<< HEAD
 from ..models.document import Document
 from ..ontology.tagger import tag_text
 
@@ -22,7 +21,7 @@
     if not doc.provisions:
         doc.provisions = [tag_text(doc.body)]
     return doc
-=======
+
 from models.document import Document
 from .consent_gate import check_consent
 
@@ -48,5 +47,4 @@
 
     record = json.loads(data)
     check_consent(record)
-    return Document.from_dict(record)
->>>>>>> 99c4ea86
+    return Document.from_dict(record)