--- conflicted
+++ resolved
@@ -121,13 +121,12 @@
                     nodes, edges = frl.fetch_acts(api_url)
                 except Exception:  # pragma: no cover - network/parse errors
                     nodes, edges = [], []
-<<<<<<< HEAD
                 fetchers: List[str] = []
                 if any("HTML" in f for f in formats):
                     fetchers.append(fetch_official_register(source))
                 if "PDF" in formats:
                     fetchers.append(fetch_pdf(source))
-=======
+
 
                 # Even though a bespoke adapter is used, expose the generic
                 # fetcher information so that callers can inspect how the data
@@ -140,7 +139,6 @@
                 if any("PDF" in f for f in formats_upper):
                     fetchers.append(fetch_pdf(source))
 
->>>>>>> 0b6cb368
                 results.append(
                     {
                         "name": source["name"],
@@ -149,8 +147,7 @@
                         "fetchers": fetchers,
                     }
                 )
-<<<<<<< HEAD
-=======
+
                 continue
 
             if source.get("adapter") == "hansard" or source["name"].lower() == "hansard":
@@ -169,7 +166,6 @@
                         "db_path": str(db_path),
                     }
                 )
->>>>>>> 0b6cb368
                 continue
 
             # Generic fetchers -------------------------------------------------
