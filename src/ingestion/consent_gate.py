import logging
from pathlib import Path
from typing import Any, Dict

<<<<<<< HEAD
from src.policy.engine import CulturalFlags, PolicyEngine

logger = logging.getLogger(__name__)

SUMMARY_NOTE = "Summary: content withheld due to cultural policy."

DEFAULT_POLICY = {
    "if": "SACRED_DATA",
    "then": "require",
    "else": "allow",
}

_engine = PolicyEngine(DEFAULT_POLICY)
=======
from src.policy.opa_gateway import OPAGateway

logger = logging.getLogger(__name__)

# Compile the consent policy at import time
_POLICY_PATH = Path(__file__).resolve().parents[2] / "policies" / "consent.rego"
OPA_GATEWAY = OPAGateway(_POLICY_PATH)
>>>>>>> 1f323062


class ConsentError(Exception):
    """Raised when cultural policy checks fail."""


def check_consent(record: Dict[str, Any]) -> None:
<<<<<<< HEAD
    """Evaluate cultural flags and consent before persisting a record."""

    flags = []
    for name in record.get("cultural_flags", []):
        try:
            flags.append(CulturalFlags[name.upper()])
        except KeyError:
            continue
    action = _engine.evaluate(flags)

    storage_consent = record.get("storage_consent", record.get("consent", False))
    inference_consent = record.get("inference_consent", record.get("consent", False))
    citation = record.get("metadata", {}).get("citation")

    if record.get("consent_required") and not (storage_consent and inference_consent):
        logger.warning(
            "Blocked record %s due to missing consent", citation
        )
        raise ConsentError("Consent required for records with cultural flags")

    if action == "deny":
        logger.warning("Blocked record %s by policy", citation)
        raise ConsentError("Consent required for records with cultural flags")

    if action == "require" and not (storage_consent and inference_consent):
        record["body"] = SUMMARY_NOTE
        logger.warning(
            "Missing consent for record %s; storing summary only", citation
        )
        return

    if action == "transform":
        record["body"] = SUMMARY_NOTE
        logger.info("Transformed record %s per policy", citation)
        return

    if storage_consent and inference_consent:
=======
    """Evaluate cultural policies and consent before persisting a record.

    The record is evaluated against the compiled Rego policies via
    :class:`OPAGateway`.  If the policy decision is ``deny`` a
    :class:`ConsentError` is raised to block persistence or transmission.
    When consent is present, a receipt is logged.
    """

    if not OPA_GATEWAY.is_allowed(record):
        logger.warning(
            "Blocked record %s due to missing consent",
            record.get("metadata", {}).get("citation"),
        )
        raise ConsentError("Consent required for records with cultural flags")

    if record.get("consent"):
>>>>>>> 1f323062
        logger.info(
            "Consent receipt for record %s: %s",
            citation,
            record.get("consent_receipt", "consent granted"),
        )<|MERGE_RESOLUTION|>--- conflicted
+++ resolved
@@ -2,7 +2,6 @@
 from pathlib import Path
 from typing import Any, Dict
 
-<<<<<<< HEAD
 from src.policy.engine import CulturalFlags, PolicyEngine
 
 logger = logging.getLogger(__name__)
@@ -16,7 +15,7 @@
 }
 
 _engine = PolicyEngine(DEFAULT_POLICY)
-=======
+
 from src.policy.opa_gateway import OPAGateway
 
 logger = logging.getLogger(__name__)
@@ -24,7 +23,6 @@
 # Compile the consent policy at import time
 _POLICY_PATH = Path(__file__).resolve().parents[2] / "policies" / "consent.rego"
 OPA_GATEWAY = OPAGateway(_POLICY_PATH)
->>>>>>> 1f323062
 
 
 class ConsentError(Exception):
@@ -32,7 +30,6 @@
 
 
 def check_consent(record: Dict[str, Any]) -> None:
-<<<<<<< HEAD
     """Evaluate cultural flags and consent before persisting a record."""
 
     flags = []
@@ -70,7 +67,7 @@
         return
 
     if storage_consent and inference_consent:
-=======
+
     """Evaluate cultural policies and consent before persisting a record.
 
     The record is evaluated against the compiled Rego policies via
@@ -87,7 +84,6 @@
         raise ConsentError("Consent required for records with cultural flags")
 
     if record.get("consent"):
->>>>>>> 1f323062
         logger.info(
             "Consent receipt for record %s: %s",
             citation,
