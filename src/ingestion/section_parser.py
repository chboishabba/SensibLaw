--- conflicted
+++ resolved
@@ -1,4 +1,3 @@
-<<<<<<< HEAD
 import re
 from dataclasses import dataclass, field
 from typing import Dict, List, Optional, Tuple
@@ -338,8 +337,6 @@
 
 
 __all__ = ["ParsedNode", "parse_sections", "parse_html_section", "fetch_section"]
-=======
 """Compatibility re-export for :mod:`src.section_parser`."""
 
-from ..section_parser import *  # noqa: F401,F403
->>>>>>> 84a0cf92
+from ..section_parser import *  # noqa: F401,F403