--- conflicted
+++ resolved
@@ -2,15 +2,12 @@
 from __future__ import annotations
 
 from collections import Counter
-<<<<<<< HEAD
 from typing import Dict, List
-=======
 from dataclasses import dataclass, field
 import re
 import string
 from typing import ClassVar, Dict, Iterator, List, Sequence
 from weakref import WeakSet
->>>>>>> d13fced4
 
 from src.concepts.matcher import MATCHER
 
@@ -311,20 +308,14 @@
 
 
 __all__ = [
-<<<<<<< HEAD
-=======
     "Token",
     "NormalisedText",
->>>>>>> d13fced4
     "normalise",
     "match_concepts",
     "build_cloud",
     "harm_index",
-<<<<<<< HEAD
     "analyze_references",
     "get_ner_pipeline",
     "REFERENCE_SPAN_KEY",
     "REFERENCE_LABEL",
-=======
->>>>>>> d13fced4
 ]