--- conflicted
+++ resolved
@@ -4,14 +4,12 @@
 from collections import Counter
 from typing import List, Dict
 
-<<<<<<< HEAD
 from ..concepts.matcher import MATCHER
-=======
+
 from tools.glossary import rewrite_text
-=======
+
 from tools.harm_index import compute_harm_index as harm_index
 
->>>>>>> 28270205
 
 
 def normalise(text: str) -> str:
