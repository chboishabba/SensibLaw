--- conflicted
+++ resolved
@@ -132,8 +132,6 @@
                 CREATE INDEX IF NOT EXISTS idx_rule_atoms_doc_rev
                 ON rule_atoms(doc_id, rev_id, provision_id);
 
-<<<<<<< HEAD
-=======
                 CREATE UNIQUE INDEX IF NOT EXISTS idx_rule_atoms_unique_text
                 ON rule_atoms(doc_id, rev_id, provision_id, party, role, text_hash);
 
@@ -141,7 +139,6 @@
                 CREATE INDEX IF NOT EXISTS idx_rule_atoms_toc
                 ON rule_atoms(doc_id, rev_id, toc_id);
 
->>>>>>> 7d1ba963
                 CREATE TABLE IF NOT EXISTS rule_atom_subjects (
                     doc_id INTEGER NOT NULL,
                     rev_id INTEGER NOT NULL,
@@ -745,10 +742,7 @@
             )
             ORDER BY doc_id, rev_id, provision_id, atom_id;
             """
-<<<<<<< HEAD
-=======
-            )
->>>>>>> 7d1ba963
+            )
         )
         # Migration: ensure the revisions table has a document_json column
         columns = {
