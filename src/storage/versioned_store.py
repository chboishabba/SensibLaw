--- conflicted
+++ resolved
@@ -384,11 +384,8 @@
         self._deduplicate_rule_atoms()
         self._ensure_without_rowid_tables()
         self._ensure_unique_indexes()
-<<<<<<< HEAD
-=======
         self._ensure_receipts_indexes()
         self._ensure_document_json_column()
->>>>>>> 8e778615
         self._backfill_rule_tables()
         self._ensure_atoms_view()
         self._ensure_column("rule_atoms", "glossary_id", "INTEGER")
@@ -890,8 +887,6 @@
                 """
             )
 
-<<<<<<< HEAD
-=======
     def _ensure_revisions_effective_index(self) -> None:
         """Ensure revisions are indexed by document and effective date."""
 
@@ -912,7 +907,6 @@
             with self.conn:
                 self.conn.execute("ALTER TABLE revisions ADD COLUMN document_json TEXT")
 
->>>>>>> 8e778615
     def _object_type(self, name: str) -> Optional[str]:
         """Return the SQLite object type for ``name`` if it exists."""
 
@@ -1388,15 +1382,12 @@
             if document.metadata.retrieved_at
             else None
         )
-<<<<<<< HEAD
-=======
         document_json = document.to_json()
         self.validate_revision_payload(
             document,
             metadata_json=metadata_json,
             document_json=document_json,
         )
->>>>>>> 8e778615
         with self.conn:
             cur = self.conn.execute(
                 "SELECT COALESCE(MAX(rev_id), 0) + 1 FROM revisions WHERE doc_id = ?",
@@ -2115,9 +2106,7 @@
         for provision in provisions:
             visit(provision, None)
 
-<<<<<<< HEAD
     def _load_provisions(self, doc_id: int, rev_id: int) -> List[Provision]:
-=======
         if has_provision_fts and provision_text_entries:
             self.conn.executemany(
                 """
@@ -2130,7 +2119,6 @@
     def _load_provisions(
         self, doc_id: int, rev_id: int
     ) -> Tuple[List[Provision], bool]:
->>>>>>> 8e778615
         """Load provisions and atoms for a revision."""
 
         provision_rows = self.conn.execute(
