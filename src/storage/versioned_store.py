--- conflicted
+++ resolved
@@ -132,8 +132,6 @@
                 CREATE INDEX IF NOT EXISTS idx_rule_atoms_doc_rev
                 ON rule_atoms(doc_id, rev_id, provision_id);
 
-<<<<<<< HEAD
-=======
                 CREATE UNIQUE INDEX IF NOT EXISTS idx_rule_atoms_unique_text
                 ON rule_atoms(doc_id, rev_id, provision_id, party, role, text_hash);
 
@@ -141,7 +139,6 @@
                 CREATE INDEX IF NOT EXISTS idx_rule_atoms_toc
                 ON rule_atoms(doc_id, rev_id, toc_id);
 
->>>>>>> 7998d414
                 CREATE TABLE IF NOT EXISTS rule_atom_subjects (
                     doc_id INTEGER NOT NULL,
                     rev_id INTEGER NOT NULL,
@@ -749,10 +746,7 @@
             )
             ORDER BY doc_id, rev_id, provision_id, atom_id;
             """
-<<<<<<< HEAD
-=======
-            )
->>>>>>> 7998d414
+            )
         )
         # Migration: ensure the revisions table has a document_json column
         columns = {
@@ -2050,16 +2044,13 @@
                         doc_id, rev_id, provision_id, rule_id, ref_index,
                         work, section, pinpoint, citation_text, glossary_id
                     )
-<<<<<<< HEAD
                     VALUES (?, ?, ?, ?, ?, ?, ?, ?, ?, ?)
-=======
                     VALUES (?, ?, ?, ?, ?, ?, ?, ?, ?)
                     ON CONFLICT (doc_id, rev_id, provision_id, rule_id, ref_index) DO UPDATE SET
                         work = excluded.work,
                         section = excluded.section,
                         pinpoint = excluded.pinpoint,
                         citation_text = excluded.citation_text
->>>>>>> 7998d414
                     """,
                     (
                         doc_id,
@@ -2133,9 +2124,7 @@
                             doc_id, rev_id, provision_id, rule_id, element_id, ref_index,
                             work, section, pinpoint, citation_text, glossary_id
                         )
-<<<<<<< HEAD
                         VALUES (?, ?, ?, ?, ?, ?, ?, ?, ?, ?, ?)
-=======
                         VALUES (?, ?, ?, ?, ?, ?, ?, ?, ?, ?)
                         ON CONFLICT (
                             doc_id, rev_id, provision_id, rule_id, element_id, ref_index
@@ -2144,7 +2133,6 @@
                             section = excluded.section,
                             pinpoint = excluded.pinpoint,
                             citation_text = excluded.citation_text
->>>>>>> 7998d414
                         """,
                         (
                             doc_id,
