--- conflicted
+++ resolved
@@ -97,8 +97,6 @@
                 CREATE INDEX IF NOT EXISTS idx_provisions_doc_rev
                 ON provisions(doc_id, rev_id, provision_id);
 
-<<<<<<< HEAD
-=======
 
                 CREATE TABLE IF NOT EXISTS atoms (
                     doc_id INTEGER NOT NULL,
@@ -124,17 +122,13 @@
                 CREATE INDEX IF NOT EXISTS idx_atoms_doc_rev
                 ON atoms(doc_id, rev_id, provision_id);
 
->>>>>>> 03623e05
                 CREATE TABLE IF NOT EXISTS rule_atoms (
                     doc_id INTEGER NOT NULL,
                     rev_id INTEGER NOT NULL,
                     provision_id INTEGER NOT NULL,
                     rule_id INTEGER NOT NULL,
-<<<<<<< HEAD
                     text_hash TEXT NOT NULL,
-=======
                     toc_id INTEGER,
->>>>>>> 03623e05
                     atom_type TEXT,
                     role TEXT,
                     party TEXT,
@@ -506,7 +500,6 @@
             with self.conn:
                 self.conn.execute("ALTER TABLE revisions ADD COLUMN document_json TEXT")
 
-<<<<<<< HEAD
     def _object_type(self, name: str) -> Optional[str]:
         """Return the SQLite object type for ``name`` if it exists."""
 
@@ -660,7 +653,6 @@
             )
             ORDER BY doc_id, rev_id, provision_id, atom_id;
             """
-=======
             # Migration: ensure the revisions table has a document_json column
         columns = {
             row["name"] for row in self.conn.execute("PRAGMA table_info(revisions)")
@@ -764,7 +756,6 @@
                 self.conn.execute("ALTER TABLE rule_atoms ADD COLUMN toc_id INTEGER")
         self.conn.execute(
             "CREATE INDEX IF NOT EXISTS idx_rule_atoms_toc ON rule_atoms(doc_id, rev_id, toc_id)"
->>>>>>> 03623e05
         )
 
     # ------------------------------------------------------------------
@@ -1070,8 +1061,7 @@
                     doc_id, rev_id, current_id, provision.rule_atoms, provision.toc_id
                 )
 
-<<<<<<< HEAD
-=======
+
             for atom_index, atom in enumerate(provision.atoms, start=1):
                 gloss_metadata_json = (
                     json.dumps(atom.gloss_metadata)
@@ -1159,7 +1149,6 @@
                             ),
                         )
 
->>>>>>> 03623e05
             for child in provision.children:
                 visit(child, current_id)
 
@@ -1331,7 +1320,6 @@
                     scope=row["scope"],
                     text=row["text"],
                     subject_gloss=row["subject_gloss"],
-<<<<<<< HEAD
                     subject_gloss_metadata=(
                         json.loads(row["subject_gloss_metadata"])
                         if row["subject_gloss_metadata"]
@@ -1340,11 +1328,9 @@
                     references=list(
                         atom_refs_map.get((row["provision_id"], row["rule_id"]), [])
                     ),
-=======
                     subject_gloss_metadata=metadata,
                     glossary_id=row["rule_glossary_id"],
                     references=references,
->>>>>>> 03623e05
                 )
 
                 subject_metadata = (
@@ -1455,7 +1441,6 @@
                 if parent is not None:
                     parent.lints.append(lint)
 
-<<<<<<< HEAD
         atom_rows = self.conn.execute(
             """
             SELECT provision_id, atom_id, type, role, party, who, who_text, text,
@@ -1466,7 +1451,6 @@
             """,
             (doc_id, rev_id),
         ).fetchall()
-=======
         else:
             atom_rows = self.conn.execute(
                 """
@@ -1487,7 +1471,6 @@
                 """,
                 (doc_id, rev_id),
             ).fetchall()
->>>>>>> 03623e05
 
         atoms_by_provision: dict[int, List[Atom]] = defaultdict(list)
         for atom_row in atom_rows:
@@ -1507,7 +1490,6 @@
                 elif parsed_refs is None:
                     refs = []
                 else:
-<<<<<<< HEAD
                     refs = [str(parsed_refs)]
             gloss_metadata = (
                 json.loads(atom_row["gloss_metadata"])
@@ -1526,7 +1508,6 @@
                     refs=refs,
                     gloss=atom_row["gloss"],
                     gloss_metadata=gloss_metadata,
-=======
                     refs = json.loads(atom_row["refs"]) if atom_row["refs"] else []
                 gloss_metadata = (
                     json.loads(atom_row["gloss_metadata"])
@@ -1547,7 +1528,6 @@
                         gloss_metadata=gloss_metadata,
                         glossary_id=atom_row["glossary_id"],
                     )
->>>>>>> 03623e05
                 )
             )
 
@@ -1684,11 +1664,8 @@
             self.conn.execute(
                 """
                 INSERT INTO rule_atoms (
-<<<<<<< HEAD
                     doc_id, rev_id, provision_id, rule_id, text_hash, atom_type, role, party,
-=======
                     doc_id, rev_id, provision_id, rule_id, toc_id, atom_type, role, party,
->>>>>>> 03623e05
                     who, who_text, actor, modality, action, conditions, scope,
                     text, subject_gloss, subject_gloss_metadata, glossary_id
                 )
@@ -1699,11 +1676,8 @@
                     rev_id,
                     provision_id,
                     rule_index,
-<<<<<<< HEAD
                     text_hash,
-=======
                     current_toc_id,
->>>>>>> 03623e05
                     rule_atom.atom_type,
                     rule_atom.role,
                     rule_atom.party,
@@ -1787,13 +1761,10 @@
                 self.conn.execute(
                     """
                     INSERT INTO rule_elements (
-<<<<<<< HEAD
                         doc_id, rev_id, provision_id, rule_id, element_id, text_hash, atom_type,
                         role, text, conditions, gloss, gloss_metadata
-=======
                         doc_id, rev_id, provision_id, rule_id, element_id, atom_type,
                         role, text, conditions, gloss, gloss_metadata, glossary_id
->>>>>>> 03623e05
                     )
                     VALUES (?, ?, ?, ?, ?, ?, ?, ?, ?, ?, ?, ?)
                     """,
