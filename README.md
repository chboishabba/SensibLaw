--- conflicted
+++ resolved
@@ -12,7 +12,6 @@
 pip install -e .
 ```
 
-<<<<<<< HEAD
 ## Development
 
 Create and activate a virtual environment, then install the development
@@ -34,7 +33,7 @@
 Test fixtures are located in `tests/fixtures`, and reusable templates live in
 `tests/templates`.
 
-=======
+
 ## CLI Commands
 
 Graph rendering relies on the Graphviz toolchain. Install the system
@@ -46,7 +45,6 @@
 brew install graphviz          # macOS
 ```
 
->>>>>>> 85d9fd2f
 ## CLI
 
 ### CLI Commands
@@ -68,7 +66,6 @@
 See [docs/versioning.md](docs/versioning.md) for details on the versioned
 storage layer and available provenance metadata.
 
-<<<<<<< HEAD
 ### Examples
 
 Distinguish two cases and highlight overlapping reasoning:
@@ -97,7 +94,7 @@
 
 This returns a JSON object with arrays of `"nodes"` and `"edges"` representing
 the subgraph around the seed node.
-=======
+
 ### Distinguish cases
 
 Compare a candidate story against the reported case `[2002] HCA 14`:
@@ -135,5 +132,4 @@
 
 Each count represents the weighted sum of citing judgments, with higher courts
 contributing more than lower courts. The summary aggregates these weights to
-convey the overall reception of the case.
->>>>>>> 85d9fd2f
+convey the overall reception of the case.