--- conflicted
+++ resolved
@@ -66,7 +66,6 @@
 See [docs/versioning.md](docs/versioning.md) for details on the versioned
 storage layer and available provenance metadata.
 
-<<<<<<< HEAD
 ## Development
 
 Install development dependencies:
@@ -92,7 +91,7 @@
 ```bash
 sensiblaw tests run tests/fixtures/glj_permanent_stay_story.json
 ```
-=======
+
 ## Data ingestion
 
 Download legislation from the Federal Register of Legislation and build a
@@ -179,5 +178,4 @@
 
 Each count represents the weighted sum of citing judgments, with higher courts
 contributing more than lower courts. The summary aggregates these weights to
-convey the overall reception of the case.
->>>>>>> 7a967013
+convey the overall reception of the case.