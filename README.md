# SensibLaw

[![CI](https://github.com/SensibLaw/SensibLaw/actions/workflows/ci.yml/badge.svg)](https://github.com/SensibLaw/SensibLaw/actions/workflows/ci.yml)

Like coleslaw, it just makes sense.

## Installation

Install the package in editable mode to develop locally:

```bash
pip install -e .
```

<<<<<<< HEAD
## CLI Commands
=======
Graph rendering relies on the Graphviz toolchain. Install the system
package separately, for example:

```bash
sudo apt-get install graphviz  # Debian/Ubuntu
# or
brew install graphviz          # macOS
```

## CLI
>>>>>>> 1f323062

### CLI Commands

#### Retrieve document revisions

Retrieve a document revision as it existed on a given date:

```bash
sensiblaw get --id 1 --as-at 2023-01-01
```

See [docs/versioning.md](docs/versioning.md) for details on the versioned
storage layer and available provenance metadata.

<<<<<<< HEAD
### Distinguish cases

Compare a candidate story against the reported case `[2002] HCA 14`:

```bash
sensiblaw distinguish --case '[2002] HCA 14' --story tests/fixtures/glj_permanent_stay_story.json
```

The command returns JSON with:

* `overlaps` – factors or holdings present in both cases, each with `base` and `candidate` paragraph references.
* `missing` – factors from the cited case absent in the story.
* Paragraph references identify supporting passages via indices and text.

A sample story and silhouette are provided at [tests/fixtures/glj_permanent_stay_story.json](tests/fixtures/glj_permanent_stay_story.json) and [examples/distinguish_glj/glj_silhouette.json](examples/distinguish_glj/glj_silhouette.json).
The comparison is driven by factor packs such as [tests/templates/glj_permanent_stay.json](tests/templates/glj_permanent_stay.json), which encodes the GLJ permanent-stay cues.
=======
#### Query case treatment

Summarise how later decisions treat a case:

```bash
sensiblaw query treatment --case '[1992] HCA 23'
```

Sample output ordered by weighting of the citing court:

```
FOLLOWS       5
APPLIES       3
CONSIDERS     2
DISTINGUISHES 1
OVERRULES     0
```

Each count represents the weighted sum of citing judgments, with higher courts
contributing more than lower courts. The summary aggregates these weights to
convey the overall reception of the case.
>>>>>>> 1f323062
<|MERGE_RESOLUTION|>--- conflicted
+++ resolved
@@ -12,9 +12,8 @@
 pip install -e .
 ```
 
-<<<<<<< HEAD
 ## CLI Commands
-=======
+
 Graph rendering relies on the Graphviz toolchain. Install the system
 package separately, for example:
 
@@ -25,7 +24,6 @@
 ```
 
 ## CLI
->>>>>>> 1f323062
 
 ### CLI Commands
 
@@ -40,7 +38,6 @@
 See [docs/versioning.md](docs/versioning.md) for details on the versioned
 storage layer and available provenance metadata.
 
-<<<<<<< HEAD
 ### Distinguish cases
 
 Compare a candidate story against the reported case `[2002] HCA 14`:
@@ -57,7 +54,7 @@
 
 A sample story and silhouette are provided at [tests/fixtures/glj_permanent_stay_story.json](tests/fixtures/glj_permanent_stay_story.json) and [examples/distinguish_glj/glj_silhouette.json](examples/distinguish_glj/glj_silhouette.json).
 The comparison is driven by factor packs such as [tests/templates/glj_permanent_stay.json](tests/templates/glj_permanent_stay.json), which encodes the GLJ permanent-stay cues.
-=======
+
 #### Query case treatment
 
 Summarise how later decisions treat a case:
@@ -78,5 +75,4 @@
 
 Each count represents the weighted sum of citing judgments, with higher courts
 contributing more than lower courts. The summary aggregates these weights to
-convey the overall reception of the case.
->>>>>>> 1f323062
+convey the overall reception of the case.