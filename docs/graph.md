# Graph Module

The `graph` package provides simple data structures for building in-memory
networks of legal entities. Nodes and edges are represented using dataclasses
and typed with enumerations for clarity.

## Node and Edge Types

`NodeType` and `EdgeType` enumerate the supported entities and relationships.
<<<<<<< HEAD
In addition to documents, provisions and people, the graph can now capture
case law and abstract concepts via ``CASE`` and ``CONCEPT`` node types.
Edges may represent legal treatments between cases such as ``FOLLOWS`` and
``DISTINGUISHES`` alongside general relationships like ``CITES`` and
``REFERENCES``. These enumerations can be extended as the project grows.

The TiRCorder subgraph introduces a set of domain-specific predicates that
describe how cases, concepts and provisions interact. The helper functions in
`src.graph.tircorder` validate node types before emitting the corresponding
edges; the expected source and target kinds are summarised below:

| Predicate      | Source node type | Target node type | Typical usage |
| -------------- | ---------------- | ---------------- | ------------- |
| `ARTICULATES`  | `CASE`           | `CONCEPT`        | A decision articulates the legal test or doctrinal concept. |
| `HAS_ELEMENT`  | `CONCEPT`        | `CONCEPT`        | A complex test has one or more constituent elements. |
| `APPLIES_TO`   | `CONCEPT`        | `PROVISION`      | A legal test is applied when construing a statutory provision. |
| `INTERPRETS`   | `CASE`           | `PROVISION`      | A decision interprets a particular statutory provision. |
| `CONTROLS`     | `CASE`           | `CASE`           | A precedent controls the outcome of a subsequent decision. |

Use the :class:`~src.graph.tircorder.TiRCorderBuilder` (or the module-level
wrapper functions) when creating TiRCorder edges so that callers do not need to
handcraft :class:`~src.graph.models.GraphEdge` instances.
=======
In addition to documents, provisions and people, the graph can capture case law,
abstract concepts, and finer-grained TiRCorder structures such as judge
opinions, principles, elements of legal tests, specific statute sections, legal
issues, and orders. `EdgeType` covers legal treatments between cases such as
``FOLLOWS`` and ``DISTINGUISHES`` alongside general relationships like
``CITES`` and ``REFERENCES``. These enumerations can be extended as the project
grows.
>>>>>>> b0761efc
 

## Creating Nodes and Edges

```python
from src.graph import (
    CaseNode,
    EdgeType,
    GraphEdge,
    GraphNode,
    IssueNode,
    JudgeOpinionNode,
    LegalGraph,
    NodeType,
    OrderNode,
    PrincipleNode,
    StatuteSectionNode,
    TestElementNode,
)
from datetime import date

# Create a new graph
lg = LegalGraph()

# Add a case and a statute
case = CaseNode(
    identifier="case-1",
    metadata={"title": "Example Case"},
    date=date(2020, 1, 1),
    court_rank=2,
    panel_size=3,
)
statute = GraphNode(type=NodeType.DOCUMENT, identifier="statute-1")
lg.add_node(case)
lg.add_node(statute)

# TiRCorder builders can add richer analytical nodes succinctly
opinion = JudgeOpinionNode(identifier="case-1-majority")
principle = PrincipleNode(identifier="principle-duty-of-care")
test_element = TestElementNode(identifier="caparo-foreseeability")
section = StatuteSectionNode(identifier="statute-1-s12")
issue = IssueNode(identifier="issue-economic-loss")
order = OrderNode(identifier="order-dismiss-appeal")

for node in (opinion, principle, test_element, section, issue, order):
    lg.add_node(node)

# Connect the nodes with a citation edge
edge = GraphEdge(
    type=EdgeType.APPLIES,
    source=case.identifier,
    target=statute.identifier,
    weight=1.0,
)
lg.add_edge(edge)
```

The `LegalGraph` manager provides `add_node` and `add_edge` helpers along with
query methods like `get_node` and `find_edges` for exploring the network.

## Extrinsic material and weights

Parliamentary contributions or other extrinsic materials can be modelled with
an `ExtrinsicNode`. Each node records the speaker's role (e.g. *Minister*) and
the legislative stage (e.g. *2nd reading*). The ingestion helper computes a
weight that reflects the relative influence of the contribution.

```python
from src.graph import LegalGraph, NodeType, GraphNode, ingest_extrinsic

graph = LegalGraph()
bill = GraphNode(type=NodeType.DOCUMENT, identifier="bill-1")
graph.add_node(bill)

# Minister during the second reading carries more weight than a backbencher
ingest_extrinsic(
    graph,
    identifier="speech-1",
    role="Minister",
    stage="2nd reading",
    target=bill.identifier,
)

heavy_edges = graph.find_edges(min_weight=2.0)
```

Filtering by `min_weight` allows consumers to focus on more authoritative
extrinsic statements when interpreting legislation.<|MERGE_RESOLUTION|>--- conflicted
+++ resolved
@@ -7,7 +7,6 @@
 ## Node and Edge Types
 
 `NodeType` and `EdgeType` enumerate the supported entities and relationships.
-<<<<<<< HEAD
 In addition to documents, provisions and people, the graph can now capture
 case law and abstract concepts via ``CASE`` and ``CONCEPT`` node types.
 Edges may represent legal treatments between cases such as ``FOLLOWS`` and
@@ -30,7 +29,6 @@
 Use the :class:`~src.graph.tircorder.TiRCorderBuilder` (or the module-level
 wrapper functions) when creating TiRCorder edges so that callers do not need to
 handcraft :class:`~src.graph.models.GraphEdge` instances.
-=======
 In addition to documents, provisions and people, the graph can capture case law,
 abstract concepts, and finer-grained TiRCorder structures such as judge
 opinions, principles, elements of legal tests, specific statute sections, legal
@@ -38,7 +36,6 @@
 ``FOLLOWS`` and ``DISTINGUISHES`` alongside general relationships like
 ``CITES`` and ``REFERENCES``. These enumerations can be extended as the project
 grows.
->>>>>>> b0761efc
  
 
 ## Creating Nodes and Edges
