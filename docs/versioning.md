# Document Versioning

SensibLaw stores documents in a SQLite database with [FTS5](https://www.sqlite.org/fts5.html)
full‑text search.  Each document receives a unique ID and may have multiple
revisions.  Revisions are timestamped so the database can answer "as‑at"
queries.

## Schema

- `documents` – identity table used to generate IDs.
- `revisions` – holds each revision with its effective date, metadata and body.
<<<<<<< HEAD
- `revisions_fts` – FTS5 index over revision text and metadata for search.
=======
- `revisions.document_json` – JSON column containing the full
  [`Document`](../src/models/document.py) structure, including nested
  [`Provision`](../src/models/provision.py) entries and their atoms.
- `provision_text_fts` – FTS5 index over provision text extracted from structured rows.
- `rule_atom_text_fts` – FTS5 index over structured rule atom text.
>>>>>>> 8e778615

Each revision also records provenance fields:

- `source_url` – where the document was downloaded from.
- `retrieved_at` – timestamp when it was fetched.
- `checksum` – optional hash of the retrieved content.
- `licence` – the licence governing the text.

## Writing revisions

`VersionedStore.add_revision` persists the document body and metadata alongside
the normalized provision, rule atom, and TOC tables.  Snapshots therefore
reflect the structured metadata, provision hierarchy, and extracted atoms
captured at ingest time without requiring a JSON blob in the `revisions` table.

## Snapshots

Use the `snapshot(doc_id, as_at)` method to retrieve the version of a document
in effect on a given date.  The CLI exposes this via:

```bash
sensiblaw get --id 1 --as-at 2023-01-01
```

The returned JSON includes the provenance metadata captured for the selected
revision and the full [`Document`](../src/models/document.py) payload
reconstructed from the normalized tables.  Consumers should expect the same
schema as defined in the data models, with provision and atom structures
matching [`Provision`](../src/models/provision.py).

## Diffs

The store also provides `diff(doc_id, rev_a, rev_b)` which returns a unified
text diff between two revisions of the same document.<|MERGE_RESOLUTION|>--- conflicted
+++ resolved
@@ -9,15 +9,11 @@
 
 - `documents` – identity table used to generate IDs.
 - `revisions` – holds each revision with its effective date, metadata and body.
-<<<<<<< HEAD
-- `revisions_fts` – FTS5 index over revision text and metadata for search.
-=======
 - `revisions.document_json` – JSON column containing the full
   [`Document`](../src/models/document.py) structure, including nested
   [`Provision`](../src/models/provision.py) entries and their atoms.
 - `provision_text_fts` – FTS5 index over provision text extracted from structured rows.
 - `rule_atom_text_fts` – FTS5 index over structured rule atom text.
->>>>>>> 8e778615
 
 Each revision also records provenance fields:
 
