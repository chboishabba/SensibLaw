from pathlib import Path
import sys

ROOT = Path(__file__).resolve().parents[2]
sys.path.insert(0, str(ROOT))
sys.path.insert(0, str(ROOT / "src"))

from src.policy.engine import PolicyEngine
from src.graph import GraphNode, NodeType

RULES = ROOT / "data" / "cultural_rules.yaml"


def test_omit_without_override():
    engine = PolicyEngine.from_yaml(str(RULES))
    node = GraphNode(
        type=NodeType.DOCUMENT,
        identifier="n1",
        metadata={"secret": "x"},
        cultural_flags=["SACRED_DATA"],
    )
    assert engine.enforce(node) is None


<<<<<<< HEAD
def test_transform_hook():
    transformed = []
    policy = {
        "rules": [{"flag": "PUBLIC_DOMAIN", "action": "transform"}],
        "default": "allow",
    }
    engine = PolicyEngine(policy, inference_hook=lambda f, a: transformed.append((f, a)))
    action = engine.evaluate({CulturalFlags.PUBLIC_DOMAIN})
    assert action == "transform"
    assert transformed == [(CulturalFlags.PUBLIC_DOMAIN, "transform")]


def test_default_allow():
    policy = {
        "rules": [{"flag": "SACRED_DATA", "action": "deny"}],
        "default": "allow",
    }
    engine = PolicyEngine(policy)
    action = engine.evaluate({CulturalFlags.PUBLIC_DOMAIN})
    assert action == "allow"


def test_nested_policy_require():
    policy = {
        "if": "SACRED_DATA",
        "then": {"if": "PUBLIC_DOMAIN", "then": "allow", "else": "require"},
        "else": "allow",
    }
    engine = PolicyEngine(policy)
    action = engine.evaluate({CulturalFlags.SACRED_DATA})
    assert action == "require"


def test_enforce_redacts_without_consent():
    engine = PolicyEngine({})
=======
def test_redact_without_consent():
    engine = PolicyEngine.from_yaml(str(RULES))
>>>>>>> 1f323062
    node = GraphNode(
        type=NodeType.DOCUMENT,
        identifier="n2",
        metadata={"pii": "x"},
        cultural_flags=["PERSONALLY_IDENTIFIABLE_INFORMATION"],
    )
<<<<<<< HEAD
    redacted = engine.enforce(node, consent=False)
    assert redacted.metadata == {"summary": "Content withheld due to policy"}
=======
    redacted = engine.enforce(node)
    assert redacted.metadata["pii"] != "x"
>>>>>>> 1f323062


def test_override_allows_original():
    engine = PolicyEngine.from_yaml(str(RULES))
    node = GraphNode(
        type=NodeType.DOCUMENT,
        identifier="n3",
        metadata={"pii": "x"},
        cultural_flags=["PERSONALLY_IDENTIFIABLE_INFORMATION"],
    )
    allowed = engine.enforce(node, consent=True, phase="export")
    assert allowed.metadata["pii"] == "x"<|MERGE_RESOLUTION|>--- conflicted
+++ resolved
@@ -22,7 +22,6 @@
     assert engine.enforce(node) is None
 
 
-<<<<<<< HEAD
 def test_transform_hook():
     transformed = []
     policy = {
@@ -58,23 +57,20 @@
 
 def test_enforce_redacts_without_consent():
     engine = PolicyEngine({})
-=======
+
 def test_redact_without_consent():
     engine = PolicyEngine.from_yaml(str(RULES))
->>>>>>> 1f323062
     node = GraphNode(
         type=NodeType.DOCUMENT,
         identifier="n2",
         metadata={"pii": "x"},
         cultural_flags=["PERSONALLY_IDENTIFIABLE_INFORMATION"],
     )
-<<<<<<< HEAD
     redacted = engine.enforce(node, consent=False)
     assert redacted.metadata == {"summary": "Content withheld due to policy"}
-=======
+
     redacted = engine.enforce(node)
     assert redacted.metadata["pii"] != "x"
->>>>>>> 1f323062
 
 
 def test_override_allows_original():
