import json
import subprocess
from pathlib import Path


def test_cli_distinguish():
    story_path = Path("tests/fixtures/glj_permanent_stay_story.json")
    cmd = [
        "python",
        "-m",
        "cli",
        "distinguish",
        "--case",
        "glj",
        "--story",
        str(story_path),
    ]
    completed = subprocess.run(cmd, capture_output=True, text=True, check=True)
    data = json.loads(completed.stdout)
<<<<<<< HEAD
    texts = [o["text"] for o in data["overlaps"]]
    assert "Held: yes" in texts
    missing = [m["text"] for m in data["missing"]]
    assert "base fact" in missing


def test_distinguish_cli_case_story():
    cmd = [
        "python",
        "-m",
        "src.cli",
        "distinguish",
        "--case",
        "[2002] HCA 14",
        "--story",
        "tests/fixtures/glj_permanent_stay_story.json",
    ]
    completed = subprocess.run(cmd, capture_output=True, text=True, check=True)
    data = json.loads(completed.stdout)
    assert "overlap" in data and "diffs" in data
    overlap = {o["cue"]: o["paragraphs"] for o in data["overlap"]}
    diffs = {d["cue"]: d["paragraphs"] for d in data["diffs"]}
    assert overlap.get("delay") == [1]
    assert diffs.get("lost evidence") == [2]


def test_distinguish_cli_missing_case():
    cmd = [
        "python",
        "-m",
        "src.cli",
        "distinguish",
        "--story",
        "tests/fixtures/glj_permanent_stay_story.json",
    ]
    completed = subprocess.run(cmd, capture_output=True, text=True)
    assert completed.returncode != 0
    assert "case" in completed.stderr.lower()


def test_distinguish_cli_bad_story():
    cmd = [
        "python",
        "-m",
        "src.cli",
        "distinguish",
        "--case",
        "[2002] HCA 14",
        "--story",
        "tests/fixtures/missing_story.json",
    ]
    completed = subprocess.run(cmd, capture_output=True, text=True)
    assert completed.returncode != 0
    assert "error" in completed.stderr.lower()
=======
    assert "overlaps" in data
    missing_ids = {m["id"] for m in data["missing"]}
    assert "delay" in missing_ids
>>>>>>> 77e00d14
<|MERGE_RESOLUTION|>--- conflicted
+++ resolved
@@ -17,7 +17,6 @@
     ]
     completed = subprocess.run(cmd, capture_output=True, text=True, check=True)
     data = json.loads(completed.stdout)
-<<<<<<< HEAD
     texts = [o["text"] for o in data["overlaps"]]
     assert "Held: yes" in texts
     missing = [m["text"] for m in data["missing"]]
@@ -72,8 +71,7 @@
     completed = subprocess.run(cmd, capture_output=True, text=True)
     assert completed.returncode != 0
     assert "error" in completed.stderr.lower()
-=======
+
     assert "overlaps" in data
     missing_ids = {m["id"] for m in data["missing"]}
-    assert "delay" in missing_ids
->>>>>>> 77e00d14
+    assert "delay" in missing_ids