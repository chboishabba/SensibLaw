--- conflicted
+++ resolved
@@ -9,7 +9,6 @@
     root = Path(__file__).resolve().parents[1]
     sys.path.insert(0, str(root))
 
-<<<<<<< HEAD
     class DummyLTTextContainer:
         def __init__(self, text):
             self._text = text
@@ -30,13 +29,12 @@
         LTTextContainer=DummyLTTextContainer
     )
 
-=======
+
     def fake_extract_text(path):
         return "Heading 1\nHello  \nWorld\fHeading2\nSecond\tPage"
 
     sys.modules["pdfminer.high_level"] = types.SimpleNamespace(extract_text=fake_extract_text)
     sys.modules.pop("src.pdf_ingest", None)
->>>>>>> e56df5b5
     pdf_ingest = importlib.import_module("src.pdf_ingest")
 
     pdf_path = tmp_path / "sample.pdf"
@@ -44,28 +42,23 @@
 
     pages = pdf_ingest.extract_pdf_text(pdf_path)
     assert pages == [
-<<<<<<< HEAD
         {"page": 1, "text": "Hello\nWorld"},
         {"page": 2, "text": "Second Page"},
-=======
         {"page": 1, "heading": "Heading 1", "text": "Hello World"},
         {"page": 2, "heading": "Heading2", "text": "Second Page"},
->>>>>>> e56df5b5
     ]
 
     meta = pdf_ingest.build_metadata(pdf_path, pages)
     out = tmp_path / "out.json"
-<<<<<<< HEAD
     pdf_ingest.save_json(meta, out)
     with out.open() as f:
         data = json.load(f)
 
     assert data["source"] == "sample.pdf"
-=======
+
     pdf_ingest.save_json(pages, out, pdf_path)
     with out.open() as f:
         data = json.load(f)
     assert data["source"] == str(pdf_path)
->>>>>>> e56df5b5
     assert data["page_count"] == 2
     assert data["pages"] == pages