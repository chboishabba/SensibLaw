MULTI_LEVEL_STATUTE = """Part 1 Preliminary Matters
Division 1 Introductory
1 Short title
(1) This Act may be cited as the Sample Act.
(2) Regulations must set required forms.

2 Application of Act
The Minister must not delay action if urgent circumstances exist.
"""

<<<<<<< HEAD

MULTI_LEVEL_STATUTE_WITH_DEFINITIONS = """Part 1 Preliminary Matters
Division 1 Introductory
1 Definitions
"Authority" includes a board established under this Act.
"Minister" means the person holding office as Minister for Justice.

2 Application of Act
The Minister must not delay action if urgent circumstances exist.
=======
STATUTE_WITH_SUBDIVISIONS = """Part 2 Governance
Division 1 Establishment
Subdivision A - Preliminary matters
3 Board established
The Board is established.

Subdivision B
4 Membership requirements
(1) Members must be appointed by the Minister.
(2) Members must possess relevant expertise.
>>>>>>> 1887c5e3
"""<|MERGE_RESOLUTION|>--- conflicted
+++ resolved
@@ -8,7 +8,6 @@
 The Minister must not delay action if urgent circumstances exist.
 """
 
-<<<<<<< HEAD
 
 MULTI_LEVEL_STATUTE_WITH_DEFINITIONS = """Part 1 Preliminary Matters
 Division 1 Introductory
@@ -18,7 +17,6 @@
 
 2 Application of Act
 The Minister must not delay action if urgent circumstances exist.
-=======
 STATUTE_WITH_SUBDIVISIONS = """Part 2 Governance
 Division 1 Establishment
 Subdivision A - Preliminary matters
@@ -29,5 +27,4 @@
 4 Membership requirements
 (1) Members must be appointed by the Minister.
 (2) Members must possess relevant expertise.
->>>>>>> 1887c5e3
 """