"""Tests for the versioned store implementation."""

import json
from datetime import date, datetime
from pathlib import Path
import sys

# ruff: noqa: E402

ROOT = Path(__file__).resolve().parents[1]
if str(ROOT) not in sys.path:
    sys.path.insert(0, str(ROOT))
if str(ROOT / "src") not in sys.path:
    sys.path.insert(0, str(ROOT / "src"))

import src.pdf_ingest as pdf_ingest
<<<<<<< HEAD
from src.models.document import Document, DocumentMetadata
from src.models.provision import (
    Atom,
    Provision,
    RuleAtom,
    RuleElement,
    RuleLint,
    RuleReference,
)
=======
from src.models.document import Document, DocumentMetadata, DocumentTOCEntry
from src.models.provision import Atom, Provision, RuleAtom
>>>>>>> 7d1ba963
from src.storage import VersionedStore


def make_store(tmp_path: Path) -> tuple[VersionedStore, int]:
    db_path = tmp_path / "store.db"
    store = VersionedStore(str(db_path))
    doc_id = store.generate_id()
    meta = DocumentMetadata(
        jurisdiction="US",
        citation="123",
        date=date(2020, 1, 1),
        source_url="http://example.com",
        retrieved_at=datetime(2020, 1, 2, 3, 4, 5),
        checksum="abc123",
        licence="CC-BY",
        canonical_id="canon-123",
    )
    first_provision = Provision(
        text="First provision",
        identifier="s 1",
        heading="First heading",
        node_type="section",
        atoms=[
            Atom(
                type="duty",
                text="Perform the first duty",
                refs=["First reference"],
            )
        ],
    )
    second_provision = Provision(
        text="Second provision",
        identifier="s 2",
        heading="Second heading",
        node_type="section",
        atoms=[
            Atom(
                type="duty",
                text="Perform the second duty",
                refs=["Second reference"],
            )
        ],
    )
    toc_entry = DocumentTOCEntry(
        node_type="section",
        identifier="s 2",
        title="Second heading",
        page_number=42,
    )
    store.add_revision(
        doc_id,
        Document(meta, "first", provisions=[first_provision]),
        date(2020, 1, 1),
    )
    store.add_revision(
        doc_id,
        Document(
            meta,
            "second",
            provisions=[second_provision],
            toc_entries=[toc_entry],
        ),
        date(2021, 1, 1),
    )
    return store, doc_id


def test_snapshot(tmp_path: Path):
    store, doc_id = make_store(tmp_path)
    snap = store.snapshot(doc_id, date(2020, 6, 1))
    assert snap is not None
    assert snap.body == "first"
    assert snap.provisions
    assert snap.provisions[0].atoms[0].text == "Perform the first duty"
    assert snap.provisions[0].atoms[0].refs == ["First reference"]
    assert snap.provisions[0].toc_id is not None
    snap2 = store.snapshot(doc_id, date(2022, 1, 1))
    assert snap2.body == "second"
    assert snap2.provisions[0].atoms[0].text == "Perform the second duty"
    assert snap2.provisions[0].atoms[0].refs == ["Second reference"]
    assert snap2.provisions[0].toc_id is not None
    assert snap2.provisions[0].rule_atoms[0].toc_id == snap2.provisions[0].toc_id
    store.close()


def test_diff(tmp_path: Path):
    store, doc_id = make_store(tmp_path)
    diff = store.diff(doc_id, 1, 2)
    assert "-first" in diff
    assert "+second" in diff
    store.close()


def test_provenance_metadata(tmp_path: Path):
    store, doc_id = make_store(tmp_path)
    snap = store.snapshot(doc_id, date(2022, 1, 1))
    assert snap is not None
    meta = snap.metadata
    assert meta.source_url == "http://example.com"
    assert meta.retrieved_at == datetime(2020, 1, 2, 3, 4, 5)
    assert meta.checksum == "abc123"
    assert meta.licence == "CC-BY"
    assert snap.provisions[0].text == "Second provision"
    store.close()


def test_get_by_canonical_id(tmp_path: Path):
    store, _ = make_store(tmp_path)
    doc = store.get_by_canonical_id("canon-123")
    assert doc is not None
    assert doc.body == "second"
    assert doc.provisions[0].atoms[0].text == "Perform the second duty"
    assert doc.provisions[0].atoms[0].refs == ["Second reference"]
    store.close()


def test_atom_references_join_table(tmp_path: Path):
    store, doc_id = make_store(tmp_path)
    try:
        rows = store.conn.execute(
            """
            SELECT citation_text
            FROM rule_atom_references
            WHERE doc_id = ? AND rev_id = ?
            ORDER BY provision_id, rule_id, ref_index
            """,
            (doc_id, 2),
        ).fetchall()
        assert [row["citation_text"] for row in rows] == ["Second reference"]

        store.conn.execute(
            "UPDATE revisions SET document_json = NULL WHERE doc_id = ? AND rev_id = ?",
            (doc_id, 2),
        )
        store.conn.commit()

        snapshot = store.snapshot(doc_id, date(2022, 1, 1))
        assert snapshot is not None
        atom = snapshot.provisions[0].atoms[0]
        assert atom.refs == ["Second reference"]
    finally:
        store.close()


def test_rule_atom_subjects_persisted(tmp_path: Path):
    store, doc_id = make_store(tmp_path)
    try:
        rows = store.conn.execute(
            """
            SELECT type, role, party, who, who_text, text, gloss
            FROM rule_atom_subjects
            WHERE doc_id = ? AND rev_id = ?
            ORDER BY provision_id, rule_id
            """,
            (doc_id, 2),
        ).fetchall()
        assert rows, "expected subject aggregation rows"
        row = rows[0]
        assert row["type"] == "duty"
        assert row["role"] is None
        assert row["who_text"] is None
        assert row["text"] == "Perform the second duty"
        assert row["gloss"] is None
    finally:
        store.close()


def test_rule_atom_subjects_loaded(tmp_path: Path):
    store, doc_id = make_store(tmp_path)
    try:
        snapshot = store.snapshot(doc_id, date(2022, 1, 1))
        assert snapshot is not None
        provision = snapshot.provisions[0]
        assert provision.rule_atoms, "expected structured rule atoms"
        rule_atom = provision.rule_atoms[0]
        assert rule_atom.subject is not None
        assert rule_atom.subject.text == "Perform the second duty"
        assert rule_atom.subject.type == "duty"
        assert rule_atom.toc_id == provision.toc_id
        assert provision.atoms[0].text == "Perform the second duty"
    finally:
        store.close()


def test_atoms_view_created_for_new_store(tmp_path: Path):
    db_path = tmp_path / "store.db"
    store = VersionedStore(str(db_path))
    try:
        row = store.conn.execute(
            "SELECT type FROM sqlite_master WHERE name = 'atoms'"
        ).fetchone()
        assert row is not None
        assert row["type"] == "view"
    finally:
        store.close()


def test_toc_join(tmp_path: Path):
    store, doc_id = make_store(tmp_path)
    try:
        rows = store.conn.execute(
            """
            SELECT p.provision_id, p.identifier, p.toc_id, t.title, t.position
            FROM provisions AS p
            JOIN toc AS t
              ON p.doc_id = t.doc_id
             AND p.rev_id = t.rev_id
             AND p.toc_id = t.toc_id
            WHERE p.doc_id = ? AND p.rev_id = ?
            ORDER BY p.provision_id
            """,
            (doc_id, 2),
        ).fetchall()
        assert rows, "expected provisions joined to toc"
        assert [row["identifier"] for row in rows] == ["s 2"]
        assert rows[0]["position"] == 1

        rule_rows = store.conn.execute(
            """
            SELECT DISTINCT toc_id
            FROM rule_atoms
            WHERE doc_id = ? AND rev_id = ?
            ORDER BY toc_id
            """,
            (doc_id, 2),
        ).fetchall()
        assert {row["toc_id"] for row in rule_rows} == {rows[0]["toc_id"]}
    finally:
        store.close()


<<<<<<< HEAD
def test_repeated_rule_ingestion_updates_existing_rows(tmp_path: Path) -> None:
    store = VersionedStore(str(tmp_path / "store.db"))
    try:
        doc_id = store.generate_id()
        metadata = DocumentMetadata(
            jurisdiction="AU",
            citation="[2024] ABC 1",
            date=date(2024, 1, 1),
            source_url="http://example.com",
            checksum="checksum",
            licence="CC",
            canonical_id="canon-upsert",
        )
        subject = Atom(
            type="rule",
            role="initial-role",
            party="Initial party",
            who="Initial who",
            who_text="Initial who text",
            conditions="Initial conditions",
            text="Initial subject text",
            refs=["Initial ref"],
            gloss="Initial gloss",
            gloss_metadata={"stage": "initial"},
            glossary_id=3,
        )
        initial_rule_atom = RuleAtom(
            atom_type="rule",
            role="initial-role",
            party="Initial party",
            who="Initial who",
            who_text="Initial who text",
            actor="Initial actor",
            modality="must",
            action="Initial action",
            conditions="Initial conditions",
            scope="Initial scope",
            text="Initial rule text",
            subject=subject,
            references=[RuleReference(citation_text="Initial citation")],
            elements=[
                RuleElement(
                    role="initial element",
                    text="Initial element text",
                    conditions="Initial element conditions",
                    gloss="Initial element gloss",
                    gloss_metadata={"stage": "initial"},
                    glossary_id=5,
                    references=[
                        RuleReference(citation_text="Initial element citation")
                    ],
                    atom_type="requirement",
                )
            ],
            lints=[
                RuleLint(
                    atom_type="rule",
                    code="initial",
                    message="Initial lint",
                    metadata={"severity": "low"},
                )
            ],
        )
        provision = Provision(
            text="Provision body",
            identifier="s 1",
            heading="Heading",
            node_type="section",
            rule_atoms=[initial_rule_atom],
            atoms=[subject],
        )
        document = Document(metadata, "Body text", provisions=[provision])

        rev_id = store.add_revision(doc_id, document, date(2024, 1, 1))

        provision_id = store.conn.execute(
            "SELECT provision_id FROM provisions WHERE doc_id = ? AND rev_id = ? LIMIT 1",
            (doc_id, rev_id),
        ).fetchone()[0]
        toc_id = store.conn.execute(
            "SELECT toc_id FROM toc WHERE doc_id = ? AND rev_id = ? LIMIT 1",
            (doc_id, rev_id),
        ).fetchone()[0]
        initial_hash = store.conn.execute(
            """
            SELECT text_hash
            FROM rule_atoms
            WHERE doc_id = ? AND rev_id = ? AND provision_id = ? AND rule_id = 1
            """,
            (doc_id, rev_id, provision_id),
        ).fetchone()[0]
        initial_element_hash = store.conn.execute(
            """
            SELECT text_hash
            FROM rule_elements
            WHERE doc_id = ? AND rev_id = ? AND provision_id = ? AND rule_id = 1 AND element_id = 1
            """,
            (doc_id, rev_id, provision_id),
        ).fetchone()[0]

        updated_subject = Atom(
            type="rule",
            role="updated-role",
            party="Updated party",
            who="Updated who",
            who_text="Updated who text",
            conditions="Updated subject conditions",
            text="Updated subject text",
            refs=["Updated subject ref"],
            gloss="Updated gloss",
            gloss_metadata={"stage": "updated"},
            glossary_id=11,
        )
        updated_rule_atom = RuleAtom(
            toc_id=toc_id,
            atom_type="rule",
            role="updated-role",
            party="Updated party",
            who="Updated who",
            who_text="Updated who text",
            actor="Updated actor",
            modality="may",
            action="Updated action",
            conditions="Updated rule conditions",
            scope="Updated scope",
            text="Updated rule text",
            subject=updated_subject,
            subject_gloss="Updated gloss",
            subject_gloss_metadata={"stage": "updated"},
            glossary_id=11,
            references=[
                RuleReference(
                    work="Updated Work",
                    section="S2",
                    pinpoint="p.5",
                    citation_text="Updated citation",
                )
            ],
            elements=[
                RuleElement(
                    role="updated element",
                    text="Updated element text",
                    conditions="Updated element conditions",
                    gloss="Updated element gloss",
                    gloss_metadata={"stage": "updated"},
                    glossary_id=13,
                    references=[
                        RuleReference(
                            work="Elem Work",
                            section="1",
                            pinpoint="p.10",
                            citation_text="Updated element citation",
                        )
                    ],
                    atom_type="requirement",
                )
            ],
            lints=[
                RuleLint(
                    atom_type="rule",
                    code="updated",
                    message="Updated lint message",
                    metadata={"severity": "high"},
                )
            ],
        )

        with store.conn:
            store._persist_rule_structures(
                doc_id, rev_id, provision_id, [updated_rule_atom], toc_id
            )

        rule_row = store.conn.execute(
            """
            SELECT modality, action, scope, text, text_hash, subject_gloss, subject_gloss_metadata
            FROM rule_atoms
            WHERE doc_id = ? AND rev_id = ? AND provision_id = ? AND rule_id = 1
            """,
            (doc_id, rev_id, provision_id),
        ).fetchone()
        assert rule_row["modality"] == "may"
        assert rule_row["action"] == "Updated action"
        assert rule_row["scope"] == "Updated scope"
        assert rule_row["text"] == "Updated subject text"
        assert rule_row["text_hash"] != initial_hash
        assert rule_row["subject_gloss"] == "Updated gloss"
        assert json.loads(rule_row["subject_gloss_metadata"]) == {"stage": "updated"}

        subject_row = store.conn.execute(
            """
            SELECT text, refs, gloss, gloss_metadata, glossary_id
            FROM rule_atom_subjects
            WHERE doc_id = ? AND rev_id = ? AND provision_id = ? AND rule_id = 1
            """,
            (doc_id, rev_id, provision_id),
        ).fetchone()
        assert subject_row["text"] == "Updated subject text"
        assert json.loads(subject_row["refs"]) == ["Updated subject ref"]
        assert subject_row["gloss"] == "Updated gloss"
        assert json.loads(subject_row["gloss_metadata"]) == {"stage": "updated"}
        assert subject_row["glossary_id"] == 11

        ref_row = store.conn.execute(
            """
            SELECT work, section, pinpoint, citation_text
            FROM rule_atom_references
            WHERE doc_id = ? AND rev_id = ? AND provision_id = ? AND rule_id = 1 AND ref_index = 1
            """,
            (doc_id, rev_id, provision_id),
        ).fetchone()
        assert ref_row["work"] == "Updated Work"
        assert ref_row["section"] == "S2"
        assert ref_row["pinpoint"] == "p.5"
        assert ref_row["citation_text"] == "Updated citation"

        element_row = store.conn.execute(
            """
            SELECT text, conditions, gloss, text_hash
            FROM rule_elements
            WHERE doc_id = ? AND rev_id = ? AND provision_id = ? AND rule_id = 1 AND element_id = 1
            """,
            (doc_id, rev_id, provision_id),
        ).fetchone()
        assert element_row["text"] == "Updated element text"
        assert element_row["conditions"] == "Updated element conditions"
        assert element_row["gloss"] == "Updated element gloss"
        assert element_row["text_hash"] != initial_element_hash

        element_ref_row = store.conn.execute(
            """
            SELECT work, section, pinpoint, citation_text
            FROM rule_element_references
            WHERE doc_id = ? AND rev_id = ? AND provision_id = ?
              AND rule_id = 1 AND element_id = 1 AND ref_index = 1
            """,
            (doc_id, rev_id, provision_id),
        ).fetchone()
        assert element_ref_row["work"] == "Elem Work"
        assert element_ref_row["section"] == "1"
        assert element_ref_row["pinpoint"] == "p.10"
        assert element_ref_row["citation_text"] == "Updated element citation"

        lint_row = store.conn.execute(
            """
            SELECT code, message, metadata
            FROM rule_lints
            WHERE doc_id = ? AND rev_id = ? AND provision_id = ? AND rule_id = 1 AND lint_id = 1
            """,
            (doc_id, rev_id, provision_id),
        ).fetchone()
        assert lint_row["code"] == "updated"
        assert lint_row["message"] == "Updated lint message"
        assert json.loads(lint_row["metadata"]) == {"severity": "high"}

        atom_count = store.conn.execute(
            """
            SELECT COUNT(*) AS count
            FROM rule_atoms
            WHERE doc_id = ? AND rev_id = ? AND provision_id = ?
            """,
            (doc_id, rev_id, provision_id),
        ).fetchone()["count"]
        assert atom_count == 1

=======
def test_toc_page_numbers_persisted(tmp_path: Path):
    store, doc_id = make_store(tmp_path)
    try:
        rows = store.conn.execute(
            "SELECT page_number FROM toc WHERE doc_id = ? AND rev_id = ? ORDER BY toc_id",
            (doc_id, 2),
        ).fetchall()
        assert rows, "expected toc rows for revision"
        assert rows[-1]["page_number"] == 42

        snapshot = store.snapshot(doc_id, date(2022, 1, 1))
        assert snapshot is not None
        assert snapshot.toc_entries
        assert snapshot.toc_entries[0].page_number == 42
>>>>>>> 7d1ba963
    finally:
        store.close()


def test_rule_atom_subjects_backfill(tmp_path: Path):
    store, doc_id = make_store(tmp_path)
    try:
        store.conn.execute(
            "DELETE FROM rule_atom_subjects WHERE doc_id = ?",
            (doc_id,),
        )
        store.conn.commit()

        count = store.conn.execute(
            "SELECT COUNT(*) FROM rule_atom_subjects WHERE doc_id = ?",
            (doc_id,),
        ).fetchone()[0]
        assert count == 0

        store._backfill_rule_tables()

        rows = store.conn.execute(
            """
            SELECT text
            FROM rule_atom_subjects
            WHERE doc_id = ? AND rev_id = ?
            ORDER BY provision_id, rule_id
            """,
            (doc_id, 2),
        ).fetchall()
        assert rows
        assert rows[0]["text"] == "Perform the second duty"
    finally:
        store.close()


def test_atoms_view_reconstructs_subject_rows(tmp_path: Path):
    store, doc_id = make_store(tmp_path)
    try:
        store.conn.execute(
            "UPDATE revisions SET document_json = NULL WHERE doc_id = ? AND rev_id = ?",
            (doc_id, 2),
        )
        store.conn.commit()

        rows = store.conn.execute(
            """
            SELECT atom_id, type, role, text, refs
            FROM atoms
            WHERE doc_id = ? AND rev_id = ?
            ORDER BY atom_id
            """,
            (doc_id, 2),
        ).fetchall()

        assert rows, "expected reconstructed atoms"
        first = rows[0]
        assert first["atom_id"] == 1
        assert first["type"] == "duty"
        assert first["role"] is None
        assert first["text"] == "Perform the second duty"
        assert first["refs"] == '["Second reference"]'
    finally:
        store.close()


def test_legacy_atoms_loaded_from_view_when_structured_absent(tmp_path: Path):
    store, doc_id = make_store(tmp_path)
    try:
        store.conn.execute("ALTER TABLE atoms RENAME TO atoms_legacy")
        store.conn.execute("CREATE VIEW atoms AS SELECT * FROM atoms_legacy")

        for table in (
            "rule_element_references",
            "rule_elements",
            "rule_atom_references",
            "rule_lints",
            "rule_atom_subjects",
            "rule_atoms",
        ):
            store.conn.execute(
                f"DELETE FROM {table} WHERE doc_id = ? AND rev_id = ?",
                (doc_id, 1),
            )
        store.conn.commit()

        snapshot = store.snapshot(doc_id, date(2020, 6, 1))
        assert snapshot is not None
        provision = snapshot.provisions[0]

        assert provision.rule_atoms, (
            "expected rule atoms to be derived from legacy view"
        )
        assert provision.atoms, "expected atoms to load from compatibility view"
        assert provision.atoms[0].text == "Perform the first duty"
        assert provision.atoms[0].refs == ["First reference"]
    finally:
        store.close()


def test_rule_atoms_deduplicated_by_text_hash(tmp_path: Path):
    store, doc_id = make_store(tmp_path)
    try:
        snapshot = store.snapshot(doc_id, date(2022, 1, 1))
        assert snapshot is not None
        meta = snapshot.metadata

        subject_a = Atom(type="duty", text="Consistent duty")
        subject_b = Atom(type="duty", text="Consistent duty")
        duplicate_rule_atoms = [
            RuleAtom(atom_type="duty", text="Consistent duty", subject=subject_a),
            RuleAtom(atom_type="duty", text="Consistent duty", subject=subject_b),
        ]

        provision = Provision(
            text="Duplicate rule atoms provision",
            identifier="s 3",
            rule_atoms=duplicate_rule_atoms,
        )

        document = Document(meta, "third", provisions=[provision])
        store.add_revision(doc_id, document, date(2023, 1, 1))

        rule_atom_count = store.conn.execute(
            "SELECT COUNT(*) FROM rule_atoms WHERE doc_id = ? AND rev_id = ?",
            (doc_id, 3),
        ).fetchone()[0]
        assert rule_atom_count == 1

        legacy_atom_count = store.conn.execute(
            "SELECT COUNT(*) FROM atoms WHERE doc_id = ? AND rev_id = ?",
            (doc_id, 3),
        ).fetchone()[0]
        assert legacy_atom_count == 1
    finally:
        store.close()


def test_migration_removes_duplicate_rule_atoms(tmp_path: Path):
    store, doc_id = make_store(tmp_path)
    db_path = store.path
    try:
        provision_row = store.conn.execute(
            """
            SELECT provision_id, rule_id
            FROM rule_atoms
            WHERE doc_id = ? AND rev_id = ?
            ORDER BY provision_id, rule_id
            LIMIT 1
            """,
            (doc_id, 2),
        ).fetchone()
        assert provision_row is not None
        provision_id = provision_row["provision_id"]
        base_rule_id = provision_row["rule_id"]

        store.conn.execute("DROP INDEX IF EXISTS idx_rule_atoms_unique_text")

        duplicate_rule_id = base_rule_id + 100

        store.conn.execute(
            """
            INSERT INTO rule_atoms (
                doc_id, rev_id, provision_id, rule_id, text_hash, toc_id, atom_type,
                role, party, who, who_text, actor, modality, action, conditions,
                scope, text, subject_gloss, subject_gloss_metadata, glossary_id
            )
            SELECT doc_id, rev_id, provision_id, ?, text_hash, toc_id, atom_type,
                   role, party, who, who_text, actor, modality, action, conditions,
                   scope, text, subject_gloss, subject_gloss_metadata, glossary_id
            FROM rule_atoms
            WHERE doc_id = ? AND rev_id = ? AND provision_id = ? AND rule_id = ?
            """,
            (duplicate_rule_id, doc_id, 2, provision_id, base_rule_id),
        )

        store.conn.execute(
            """
            INSERT INTO rule_atom_subjects (
                doc_id, rev_id, provision_id, rule_id, type, role, party, who,
                who_text, text, conditions, refs, gloss, gloss_metadata, glossary_id
            )
            SELECT doc_id, rev_id, provision_id, ?, type, role, party, who,
                   who_text, text, conditions, refs, gloss, gloss_metadata, glossary_id
            FROM rule_atom_subjects
            WHERE doc_id = ? AND rev_id = ? AND provision_id = ? AND rule_id = ?
            """,
            (duplicate_rule_id, doc_id, 2, provision_id, base_rule_id),
        )

        store.conn.commit()
    finally:
        store.close()

    migrated = VersionedStore(db_path)
    try:
        rule_atom_count = migrated.conn.execute(
            """
            SELECT COUNT(*)
            FROM rule_atoms
            WHERE doc_id = ? AND rev_id = ? AND provision_id = ?
            """,
            (doc_id, 2, provision_id),
        ).fetchone()[0]
        assert rule_atom_count == 1

        subject_count = migrated.conn.execute(
            """
            SELECT COUNT(*)
            FROM rule_atom_subjects
            WHERE doc_id = ? AND rev_id = ? AND provision_id = ?
            """,
            (doc_id, 2, provision_id),
        ).fetchone()[0]
        assert subject_count == 1
    finally:
        migrated.close()


def test_migration_preserves_rule_atoms_with_distinct_party_role(tmp_path: Path):
    store, doc_id = make_store(tmp_path)
    db_path = store.path
    try:
        base_row = store.conn.execute(
            """
            SELECT provision_id, rule_id, party, role
            FROM rule_atoms
            WHERE doc_id = ? AND rev_id = ?
            ORDER BY provision_id, rule_id
            LIMIT 1
            """,
            (doc_id, 2),
        ).fetchone()
        assert base_row is not None
        provision_id = base_row["provision_id"]
        base_rule_id = base_row["rule_id"]
        base_party = base_row["party"]
        base_role = base_row["role"]

        store.conn.execute("DROP INDEX IF EXISTS idx_rule_atoms_unique_text")

        distinct_rule_id = base_rule_id + 200

        store.conn.execute(
            """
            INSERT INTO rule_atoms (
                doc_id, rev_id, provision_id, rule_id, text_hash, toc_id, atom_type,
                role, party, who, who_text, actor, modality, action, conditions,
                scope, text, subject_gloss, subject_gloss_metadata, glossary_id
            )
            SELECT doc_id, rev_id, provision_id, ?, text_hash, toc_id, atom_type,
                   ?, ?, who, who_text, actor, modality, action, conditions,
                   scope, text, subject_gloss, subject_gloss_metadata, glossary_id
            FROM rule_atoms
            WHERE doc_id = ? AND rev_id = ? AND provision_id = ? AND rule_id = ?
            """,
            (
                distinct_rule_id,
                "alternate-role",
                "Party B",
                doc_id,
                2,
                provision_id,
                base_rule_id,
            ),
        )

        store.conn.execute(
            """
            INSERT INTO rule_atom_subjects (
                doc_id, rev_id, provision_id, rule_id, type, role, party, who,
                who_text, text, conditions, refs, gloss, gloss_metadata, glossary_id
            )
            SELECT doc_id, rev_id, provision_id, ?, type, ?, ?, who,
                   who_text, text, conditions, refs, gloss, gloss_metadata, glossary_id
            FROM rule_atom_subjects
            WHERE doc_id = ? AND rev_id = ? AND provision_id = ? AND rule_id = ?
            """,
            (
                distinct_rule_id,
                "alternate-role",
                "Party B",
                doc_id,
                2,
                provision_id,
                base_rule_id,
            ),
        )

        store.conn.commit()
    finally:
        store.close()

    migrated = VersionedStore(db_path)
    try:
        rows = migrated.conn.execute(
            """
            SELECT party, role
            FROM rule_atoms
            WHERE doc_id = ? AND rev_id = ? AND provision_id = ?
            ORDER BY rule_id
            """,
            (doc_id, 2, provision_id),
        ).fetchall()
        assert len(rows) == 2
        parties = {row["party"] for row in rows}
        roles = {row["role"] for row in rows}
        assert parties == {base_party, "Party B"}
        assert roles == {base_role, "alternate-role"}
    finally:
        migrated.close()


def test_process_pdf_persists_normalized(tmp_path: Path, monkeypatch):
    pdf_path = tmp_path / "sample.pdf"
    pdf_path.write_bytes(b"%PDF-1.4 sample")
    db_path = tmp_path / "store.db"
    output_path = tmp_path / "out.json"

    monkeypatch.setattr(
        pdf_ingest,
        "extract_text",
        lambda _: "1 Heading\nAlice must pay Bob.",
    )
    monkeypatch.setattr(pdf_ingest, "section_parser", None)

    document, stored_doc_id = pdf_ingest.process_pdf(
        pdf_path,
        output=output_path,
        jurisdiction="TestState",
        citation="Test Act",
        db_path=db_path,
    )

    assert stored_doc_id is not None

    store = VersionedStore(str(db_path))
    try:
        provision_rows = store.conn.execute(
            """
            SELECT provision_id, identifier, text
            FROM provisions
            WHERE doc_id = ? AND rev_id = ?
            ORDER BY provision_id
            """,
            (stored_doc_id, 1),
        ).fetchall()
        assert provision_rows
        assert provision_rows[0]["identifier"] in {"1", None}

        rule_atom_rows = store.conn.execute(
            """
            SELECT atom_type, text
            FROM rule_atoms
            WHERE doc_id = ? AND rev_id = ?
            ORDER BY rule_id
            """,
            (stored_doc_id, 1),
        ).fetchall()
        assert rule_atom_rows
        assert any(row["atom_type"] == "rule" for row in rule_atom_rows)

        rule_element_rows = store.conn.execute(
            """
            SELECT role, text
            FROM rule_elements
            WHERE doc_id = ? AND rev_id = ?
            ORDER BY rule_id, element_id
            """,
            (stored_doc_id, 1),
        ).fetchall()
        assert rule_element_rows

        snapshot = store.snapshot(stored_doc_id, document.metadata.date)
        assert snapshot is not None
        assert snapshot.provisions
        assert snapshot.provisions[0].atoms

        # Removing JSON payload should still allow reconstruction from normalized tables.
        store.conn.execute(
            "UPDATE revisions SET document_json = NULL WHERE doc_id = ? AND rev_id = ?",
            (stored_doc_id, 1),
        )
        store.conn.commit()

        snapshot_no_json = store.snapshot(stored_doc_id, document.metadata.date)
        assert snapshot_no_json is not None
        assert snapshot_no_json.provisions
        assert snapshot_no_json.provisions[0].atoms
    finally:
        store.close()<|MERGE_RESOLUTION|>--- conflicted
+++ resolved
@@ -14,7 +14,6 @@
     sys.path.insert(0, str(ROOT / "src"))
 
 import src.pdf_ingest as pdf_ingest
-<<<<<<< HEAD
 from src.models.document import Document, DocumentMetadata
 from src.models.provision import (
     Atom,
@@ -24,10 +23,8 @@
     RuleLint,
     RuleReference,
 )
-=======
 from src.models.document import Document, DocumentMetadata, DocumentTOCEntry
 from src.models.provision import Atom, Provision, RuleAtom
->>>>>>> 7d1ba963
 from src.storage import VersionedStore
 
 
@@ -259,7 +256,6 @@
         store.close()
 
 
-<<<<<<< HEAD
 def test_repeated_rule_ingestion_updates_existing_rows(tmp_path: Path) -> None:
     store = VersionedStore(str(tmp_path / "store.db"))
     try:
@@ -524,7 +520,6 @@
         ).fetchone()["count"]
         assert atom_count == 1
 
-=======
 def test_toc_page_numbers_persisted(tmp_path: Path):
     store, doc_id = make_store(tmp_path)
     try:
@@ -539,7 +534,6 @@
         assert snapshot is not None
         assert snapshot.toc_entries
         assert snapshot.toc_entries[0].page_number == 42
->>>>>>> 7d1ba963
     finally:
         store.close()
 
