--- conflicted
+++ resolved
@@ -1,48 +1,13 @@
-<<<<<<< HEAD
-from __future__ import annotations
-
-from importlib import util as _importlib_util
-from importlib.machinery import PathFinder as _PathFinder
-from pathlib import Path as _Path
-import sys as _sys
-=======
 """Lightweight proxy to the real ``pydantic`` package when available.""" #PICK ONE
 """Compatibility bridge to the real :mod:`pydantic` package."""
 
 from __future__ import annotations
->>>>>>> 5cadf715
 
 import importlib.util
 import sys
 from pathlib import Path
 from types import ModuleType
 
-<<<<<<< HEAD
-def _load_real_pydantic():  # type: ignore[return-type]
-    root = _Path(__file__).resolve().parent.parent
-    search_paths = [p for p in _sys.path if _Path(p).resolve() != root]
-    spec = _PathFinder.find_spec("pydantic", search_paths)
-    if spec is None or spec.loader is None:
-        return None
-    module = _importlib_util.module_from_spec(spec)
-    _sys.modules[spec.name] = module
-    spec.loader.exec_module(module)
-    return module
-
-
-_REAL = _load_real_pydantic()
-
-if _REAL is not None:
-    globals().update(_REAL.__dict__)
-    __all__ = getattr(
-        _REAL,
-        "__all__",
-        [name for name in _REAL.__dict__ if not name.startswith("_")],
-    )
-else:
-
-    class BaseModel:  # type: ignore[too-few-public-methods]
-=======
 
 def _locate_real_pydantic() -> ModuleType | None:
     """Return the first installable ``pydantic`` module outside the project."""
@@ -96,19 +61,12 @@
     class BaseModel:
         """A permissive stand-in for ``pydantic.BaseModel``."""
 
->>>>>>> 5cadf715
         def __init__(self, **kwargs):
             for key, value in kwargs.items():
                 setattr(self, key, value)
 
 
-<<<<<<< HEAD
     def Field(default=None, **kwargs):  # type: ignore[unused-argument]
-        return default
-
-
-    __all__ = ["BaseModel", "Field"]
-=======
     class Extra:  # pragma: no cover - compatibility shim
         allow = "allow"
         forbid = "forbid"
@@ -171,5 +129,4 @@
 
 else:
     globals().update({name: getattr(_REAL_MODULE, name) for name in dir(_REAL_MODULE) if not name.startswith("_")})
-    __all__ = [name for name in globals() if not name.startswith("_")]
->>>>>>> 5cadf715
+    __all__ = [name for name in globals() if not name.startswith("_")]