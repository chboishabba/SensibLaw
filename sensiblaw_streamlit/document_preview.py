--- conflicted
+++ resolved
@@ -90,8 +90,6 @@
             normalised = _normalise_anchor_key(candidate)
             if normalised:
                 return ensure_unique(normalised)
-<<<<<<< HEAD
-=======
         # Prefer stable identifiers when available so anchors remain stable across
         # renders. Fall back to identifiers or headings before using the positional
         # segment identifier.
@@ -104,7 +102,6 @@
             slug = _normalise_anchor_key(candidate)
             if slug:
                 return ensure_unique(slug)
->>>>>>> 82a5be14
         return ensure_unique(fallback)
 
     def walk(node: Provision) -> None:
