"""Knowledge Graph tab for the SensibLaw Streamlit console."""

from __future__ import annotations

import json
<<<<<<< HEAD
import re
from typing import Any, Dict, List
=======
from typing import Any, Dict, List, Optional
>>>>>>> 4da422d2

import streamlit as st

from sensiblaw_streamlit.constants import (
    SAMPLE_CASE_TREATMENT_METADATA,
    SAMPLE_GRAPH_CASES,
    SAMPLE_GRAPH_EDGES,
)
from sensiblaw_streamlit.shared import (
    _build_knowledge_graph_dot,
    _download_json,
    _render_dot,
    _render_table,
)

from src.api.routes import (
    HTTPException,
    _graph as ROUTES_GRAPH,
    ensure_sample_treatment_graph,
    execute_tests,
    fetch_case_treatment,
    fetch_provision_atoms,
    generate_subgraph,
)
from src.graph.models import EdgeType, GraphEdge, GraphNode, NodeType
from src.tests.templates import TEMPLATE_REGISTRY


def _seed_sample_graph() -> None:
    """Populate the FastAPI routes graph with demonstration data."""

    if ROUTES_GRAPH.nodes:
        return

    for identifier, meta in SAMPLE_GRAPH_CASES.items():
        ROUTES_GRAPH.add_node(
            GraphNode(
                type=NodeType.CASE,
                identifier=identifier,
                metadata={"title": meta["title"]},
                cultural_flags=meta.get("cultural_flags"),
                consent_required=meta.get("consent_required", False),
            )
        )

    for source, target, relation, weight in SAMPLE_GRAPH_EDGES:
        metadata = {
            "relation": relation,
            "court": SAMPLE_CASE_TREATMENT_METADATA.get(relation, {}).get(
                "court", "HCA"
            ),
        }
        edge = GraphEdge(
            type=EdgeType.CITES,
            source=source,
            target=target,
            metadata=metadata,
            weight=weight,
        )
        try:
            ROUTES_GRAPH.add_edge(edge)
        except ValueError:
            continue


<<<<<<< HEAD
def _escape_markdown(text: str) -> str:
    """Escape Markdown control characters for safe rendering."""

    if not isinstance(text, str):
        return str(text)
    return re.sub(r"([\\`*_{}\[\]()#+\-!])", r"\\\\\1", text)


def _format_proof(proof: Dict[str, Any]) -> str:
    """Build a human friendly summary of the proof payload."""

    if not proof:
        return "status unknown"

    status = _escape_markdown(str(proof.get("status", "unknown"))).capitalize()
    details: List[str] = []

    confidence = proof.get("confidence")
    if isinstance(confidence, (int, float)):
        if 0 <= confidence <= 1:
            details.append(f"confidence {confidence:.0%}")
        else:
            details.append(f"confidence {confidence}")

    evidence_count = proof.get("evidenceCount")
    if isinstance(evidence_count, (int, float)):
        suffix = "s" if evidence_count != 1 else ""
        details.append(f"{int(evidence_count)} evidence source{suffix}")

    if details:
        return f"{status} ({', '.join(details)})"
    return status


def _build_atom_lines(atom: Dict[str, Any], depth: int = 0) -> List[str]:
    """Recursively render provision atoms into a Markdown bullet list."""

    indent = "  " * depth
    label = _escape_markdown(atom.get("label") or atom.get("id") or "Unnamed atom")
    role = atom.get("role")
    role_segment = f"*{_escape_markdown(role)}*" if role else None
    proof_segment = _format_proof(atom.get("proof", {}))

    meta_segments = [segment for segment in (role_segment, proof_segment) if segment]
    headline = f"{indent}- **{label}**"
    if meta_segments:
        headline += " — " + ", ".join(meta_segments)

    lines = [headline]

    notes = atom.get("notes")
    if notes:
        lines.append(f"{indent}  _Notes_: {_escape_markdown(str(notes))}")

    principle = atom.get("principle") or {}
    principle_title = principle.get("title")
    principle_summary = principle.get("summary")
    if principle_title or principle_summary:
        summary_parts = []
        if principle_title:
            summary_parts.append(f"**{_escape_markdown(str(principle_title))}**")
        if principle_summary:
            summary_parts.append(_escape_markdown(str(principle_summary)))
        lines.append(f"{indent}  _Principle_: {' — '.join(summary_parts)}")

    principle_tags = principle.get("tags")
    if principle_tags:
        escaped_tags = ", ".join(_escape_markdown(str(tag)) for tag in principle_tags)
        lines.append(f"{indent}  _Tags_: {escaped_tags}")

    principle_citation = principle.get("citation")
    if principle_citation:
        lines.append(
            f"{indent}  _Citation_: `{_escape_markdown(str(principle_citation))}`"
        )

    for child in atom.get("children", []) or []:
        lines.extend(_build_atom_lines(child, depth + 1))

    return lines


def _render_provision_atoms(provision: Dict[str, Any]) -> None:
    """Render provision atoms in a readable outline with the raw JSON in an expander."""

    title = provision.get("title")
    provision_id = provision.get("provision_id")
    if title:
        st.markdown(f"**{_escape_markdown(str(title))}**")
    if provision_id:
        st.caption(_escape_markdown(str(provision_id)))

    atoms = provision.get("atoms", [])
    if not atoms:
        st.info("No atoms available for this provision.")
        return

    atom_lines: List[str] = []
    for atom in atoms:
        atom_lines.extend(_build_atom_lines(atom))

    st.markdown("\n".join(atom_lines))

    with st.expander("Show raw JSON response", expanded=False):
        st.json(provision)
=======
def _available_case_identifiers() -> List[str]:
    """Return sorted case identifiers currently present in the graph."""

    if not ROUTES_GRAPH.nodes:
        ensure_sample_treatment_graph()

    identifiers = [
        identifier
        for identifier, node in ROUTES_GRAPH.nodes.items()
        if getattr(node, "type", None) in (NodeType.CASE, NodeType.DOCUMENT)
    ]
    identifiers.sort()
    return identifiers
>>>>>>> 4da422d2


def render() -> None:
    st.subheader("Knowledge Graph")
    st.write(
        "Generate subgraphs, execute legal tests, inspect case treatments, and fetch provision atoms."
    )

    if st.button(
        "Load sample graph data", help="Populate the in-memory graph with demo cases"
    ):
        _seed_sample_graph()
        st.success("Sample graph seeded.")

    if not ROUTES_GRAPH.nodes:
        st.info(
            "The in-memory graph is empty. Load the sample dataset above or ingest"
            " your own nodes before running queries."
        )

    st.markdown("### Generate subgraph")
    with st.form("subgraph_form"):
        if ROUTES_GRAPH.nodes:
            seed_default = next(iter(ROUTES_GRAPH.nodes.keys()))
        else:
            seed_default = "Case#Mabo1992"
        seed = st.text_input("Seed node", value=seed_default)
        hops = st.slider("Maximum hops", min_value=1, max_value=5, value=2)
        consent = st.checkbox("Include consent gated nodes", value=False)
        submit = st.form_submit_button("Generate")

    if submit:
        try:
            with st.spinner("Generating subgraph"):
                payload = generate_subgraph(seed, hops, consent=consent)
        except HTTPException as exc:
            st.error(f"{exc.detail} (HTTP {exc.status_code})")
        else:
            st.success("Subgraph generated.")
            dot = _build_knowledge_graph_dot(payload)
            if dot:
                _render_dot(dot, key="knowledge_subgraph")
            else:
                st.info(
                    "Graphviz is not available. Install the optional dependency to see"
                    " the visualisation."
                )
            st.json(payload)
            _download_json("Download subgraph", payload, "subgraph.json")

    st.markdown("### Execute legal tests")
    template_ids = list(TEMPLATE_REGISTRY.keys())
    with st.form("tests_form"):
        selected_ids = st.multiselect(
            "Test templates", template_ids, default=template_ids[:1]
        )
        default_story = json.dumps(
            {"facts": {fid: True for fid in ("delay",)}}, indent=2
        )
        story_json = st.text_area(
            "Story facts JSON",
            value=st.session_state.get("story_json", default_story),
            height=160,
        )
        st.session_state["story_json"] = story_json
        tests_submit = st.form_submit_button("Run tests")

    if tests_submit:
        try:
            story_payload = json.loads(story_json or "{}")
        except json.JSONDecodeError as exc:
            st.error(f"Invalid JSON: {exc}")
        else:
            facts = story_payload.get("facts", story_payload)
            with st.spinner("Evaluating templates"):
                try:
                    result = execute_tests(selected_ids, facts)
                except HTTPException as exc:
                    st.error(f"{exc.detail} (HTTP {exc.status_code})")
                else:
                    st.json(result)
                    _download_json("Download test results", result, "tests.json")

    st.markdown("### Case treatment summary")
    available_case_ids = _available_case_identifiers()

    selected_case_id: Optional[str] = None
    if available_case_ids:
        selected_case_id = st.selectbox(
            "Available cases",
            options=available_case_ids,
            key="kg_case_id_select",
            help="Select from cases loaded into the in-memory graph.",
        )
    else:
        st.info(
            "No cases are available yet. Load the sample graph or ingest data to enable"
            " treatment summaries."
        )

    if "kg_case_id_input" not in st.session_state:
        st.session_state["kg_case_id_input"] = selected_case_id or "Case#Mabo1992"

    previous_selection = st.session_state.get("kg_case_id_select_prev")
    if (
        selected_case_id
        and selected_case_id != previous_selection
        and st.session_state.get("kg_case_id_input") in (None, "", previous_selection)
    ):
        st.session_state["kg_case_id_input"] = selected_case_id
    st.session_state["kg_case_id_select_prev"] = selected_case_id

    case_id = st.text_input(
        "Case identifier",
        key="kg_case_id_input",
        help="Enter the identifier for a case stored in the knowledge graph.",
    )
    treatment_submit = st.button("Fetch treatment", key="kg_fetch_treatment")

    if treatment_submit:
        try:
            with st.spinner("Fetching treatment"):
                data = fetch_case_treatment(case_id)
        except HTTPException as exc:
            st.error(f"{exc.detail} (HTTP {exc.status_code})")
        else:
            st.json(data)
            _render_table(data.get("treatments", []), key="treatments")

    st.markdown("### Provision atoms")
    with st.form("provision_form"):
        provision_id = st.text_input(
            "Provision identifier",
            value="Provision#NTA:s223",
        )
        provision_submit = st.form_submit_button("Fetch provision atoms")

    if provision_submit:
        try:
            with st.spinner("Retrieving provision atoms"):
                provision = fetch_provision_atoms(provision_id)
        except HTTPException as exc:
            st.error(f"{exc.detail} (HTTP {exc.status_code})")
        else:
            _render_provision_atoms(provision)
            _download_json(
                "Download provision atoms", provision, "provision_atoms.json"
            )


__all__ = ["render"]<|MERGE_RESOLUTION|>--- conflicted
+++ resolved
@@ -3,12 +3,9 @@
 from __future__ import annotations
 
 import json
-<<<<<<< HEAD
 import re
 from typing import Any, Dict, List
-=======
 from typing import Any, Dict, List, Optional
->>>>>>> 4da422d2
 
 import streamlit as st
 
@@ -74,7 +71,6 @@
             continue
 
 
-<<<<<<< HEAD
 def _escape_markdown(text: str) -> str:
     """Escape Markdown control characters for safe rendering."""
 
@@ -180,7 +176,6 @@
 
     with st.expander("Show raw JSON response", expanded=False):
         st.json(provision)
-=======
 def _available_case_identifiers() -> List[str]:
     """Return sorted case identifiers currently present in the graph."""
 
@@ -194,7 +189,6 @@
     ]
     identifiers.sort()
     return identifiers
->>>>>>> 4da422d2
 
 
 def render() -> None:
