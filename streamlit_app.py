--- conflicted
+++ resolved
@@ -2,9 +2,6 @@
 
 from __future__ import annotations
 
-<<<<<<< HEAD
-from sensiblaw_streamlit.app import main
-=======
 import json
 import re
 import sys
@@ -2401,7 +2398,6 @@
         render_case_comparison_tab()
     with utilities_tab:
         render_utilities_tab()
->>>>>>> 90a5c8af
 
 
 if __name__ == "__main__":  # pragma: no cover - streamlit executes main
