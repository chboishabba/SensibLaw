import argparse
import json
from datetime import datetime, date
from pathlib import Path

def main() -> None:
    parser = argparse.ArgumentParser(prog="sensiblaw")
    sub = parser.add_subparsers(dest="command")

    # Register commands provided in this package
    from . import brief as brief_cmd
    from . import frame as frame_cmd
    from . import glossary as glossary_cmd
    from . import receipts as receipts_cmd

<<<<<<< HEAD
    def _run_publish(args) -> None:
        from src.publish.mirror import generate_site

        generate_site(args.seed, args.out, pack_path=args.pack)

    publish_parser = sub.add_parser(
        "publish", help="Generate a static SensibLaw Mirror site"
    )
    publish_parser.add_argument(
        "--seed", required=True, help="Seed node identifier to validate"
    )
    publish_parser.add_argument(
        "--out",
        type=Path,
        required=True,
        help="Directory where the static site should be written",
    )
    publish_parser.add_argument(
        "--pack",
        type=Path,
        help="Path to a graph pack JSON file (defaults to SENSIBLAW_PACK)",
    )
    publish_parser.set_defaults(func=_run_publish)

=======
    brief_cmd.register(sub)
>>>>>>> 34fdef1f
    frame_cmd.register(sub)
    glossary_cmd.register(sub)
    receipts_cmd.register(sub)

    get_parser = sub.add_parser("get", help="Retrieve a document by ID")
    get_parser.add_argument("--db", default="data/store.db", help="Path to database")
    get_parser.add_argument("--id", type=int, required=True, help="Document ID")
    get_parser.add_argument(
        "--as-at", help="Return version as of this date (YYYY-MM-DD)")

    extract_parser = sub.add_parser("extract", help="Extraction helpers")
    extract_parser.add_argument("--text", help="Provision text")
    extract_sub = extract_parser.add_subparsers(dest="extract_command")

    extract_text = extract_sub.add_parser("rules", help="Extract rules from text")
    extract_text.add_argument("--text", required=True, help="Provision text")

    extract_frl = extract_sub.add_parser("frl", help="Fetch Acts from the FRL API")
    extract_frl.add_argument("--data", type=Path, help="Path to JSON payload for tests")
    extract_frl.add_argument("--api-url", default="https://example.com", help="FRL API base URL")

    check_parser = sub.add_parser("check", help="Check rules for issues")
    check_parser.add_argument("--rules", required=True, help="JSON encoded rules")

    fetch_parser = sub.add_parser(
        "pdf-fetch", help="Ingest a PDF and extract rules"
    )
    fetch_parser.add_argument("path", type=Path, help="Path to PDF file")
    fetch_parser.add_argument("--output", type=Path, help="Output JSON path")
    fetch_parser.add_argument("--jurisdiction", help="Jurisdiction metadata")
    fetch_parser.add_argument("--citation", help="Citation metadata")
    fetch_parser.add_argument(
        "--cultural-flags", nargs="*", help="List of cultural sensitivity flags"
    )
    fetch_parser.add_argument("--db", type=Path, help="Path to versioned store DB")
    fetch_parser.add_argument("--doc-id", type=int, help="Document ID to reuse")

    dist_parser = sub.add_parser(
        "distinguish", help="Compare a story against a case silhouette"
    )
    dist_parser.add_argument(
        "--case",
        required=True,
        help="Neutral citation identifying the base case",
    )
    dist_parser.add_argument(
        "--story",
        type=Path,
        required=True,
        help="Path to a fact-tagged story JSON file",
    )

    query_parser = sub.add_parser(
        "query", help="Run a concept query or case lookup over the knowledge base"
    )
    query_parser.add_argument("--text", help="Question or keyword query")
    query_parser.add_argument(
        "--graph",
        type=Path,
        help="Path to a StoryGraph JSON file representing the query",
    )
    query_sub = query_parser.add_subparsers(dest="query_command")
    case_q = query_sub.add_parser("case", help="Look up a case by identifier")
    case_q.add_argument("--id", required=True, help="Case identifier")
    case_q.add_argument("--year", type=int, default=1992, help="Year of judgment")

    graph_parser = sub.add_parser("graph", help="Graph operations")
    graph_sub = graph_parser.add_subparsers(dest="graph_command")
    subgraph_parser = graph_sub.add_parser("subgraph", help="Extract subgraph")
    subgraph_parser.add_argument(
        "--node",
        action="append",
        required=True,
        help="Node identifier to include; may be repeated",
    )
    subgraph_parser.add_argument("--hops", type=int, default=1, help="Number of hops")
    subgraph_parser.add_argument(
        "--graph-file", type=Path, help="Graph JSON file (use '-' for stdin)"
    )

    tests_parser = sub.add_parser("tests", help="Run declarative tests")
    tests_sub = tests_parser.add_subparsers(dest="tests_command")
    tests_run = tests_sub.add_parser("run", help="Run tests against a story")
    tests_run.add_argument("--ids", nargs="+", required=True, help="Test IDs")
    tests_run.add_argument("--story", type=Path, required=True, help="Story JSON file")

    cases_parser = sub.add_parser("cases", help="Case operations")
    cases_sub = cases_parser.add_subparsers(dest="cases_command")
    cases_treat = cases_sub.add_parser("treatment", help="Fetch case treatment")
    cases_treat.add_argument("--case-id", required=True, help="Case identifier")

    harm_parser = sub.add_parser("harm", help="Harm index utilities")
    harm_sub = harm_parser.add_subparsers(dest="harm_command")
    harm_compute = harm_sub.add_parser("compute", help="Compute harm index scores")
    harm_compute.add_argument(
        "--story", type=Path, required=True, help="Path to story JSON file"
    )
    harm_compute.add_argument(
        "--out", type=Path, help="Optional path to write JSON results"
    )

    args = parser.parse_args()
    if hasattr(args, "func"):
        args.func(args)
        return
    if args.command == "get":
        from src.storage import VersionedStore

        store = VersionedStore(args.db)
        if args.as_at:
            as_at = datetime.fromisoformat(args.as_at).date()
        else:
            as_at = date.today()
        doc = store.snapshot(args.id, as_at)
        if doc is None:
            print("Not found")
        else:
            print(doc.to_json())
        store.close()
    elif args.command == "extract":
        if args.extract_command == "rules" or (args.extract_command is None and args.text):
            from src.rules.extractor import extract_rules

            rules = extract_rules(args.text)
            print(json.dumps([r.__dict__ for r in rules]))
        elif args.extract_command == "frl":
            from src.ingestion.frl import fetch_acts

            payload = json.loads(args.data.read_text()) if args.data else None
            nodes, edges = fetch_acts(args.api_url, data=payload)
            print(json.dumps({"nodes": nodes, "edges": edges}))
        else:
            parser.print_help()
    elif args.command == "check":
        from src.rules import Rule
        from src.rules.reasoner import check_rules

        data = json.loads(args.rules)
        rules = [Rule(**r) for r in data]
        issues = check_rules(rules)
        print(json.dumps(issues))
    elif args.command == "pdf-fetch":
        from src.pdf_ingest import process_pdf

        doc, stored_id = process_pdf(
            args.path,
            output=args.output,
            jurisdiction=args.jurisdiction,
            citation=args.citation,
            cultural_flags=args.cultural_flags,
            db_path=args.db,
            doc_id=args.doc_id,
        )
        result = {"document": doc.to_dict()}
        if stored_id is not None:
            result["doc_id"] = stored_id
        print(json.dumps(result, ensure_ascii=False))
    elif args.command == "distinguish":
        from src.distinguish.loader import load_case_silhouette
        from src.distinguish.engine import compare_story_to_case

        case_sil = load_case_silhouette(args.case)
        story_data = json.loads(args.story.read_text())
        story_tags = story_data.get("facts", {})
        result = compare_story_to_case(story_tags, case_sil)
        print(json.dumps(result))
    elif args.command == "query":
        if args.query_command == "case":
            from src.api import routes
            from src.graph.models import EdgeType, GraphEdge, GraphNode, NodeType
            from src.ingestion import hca

            nodes, edges = hca.crawl_year(args.year)
            for n in nodes:
                meta = {k: v for k, v in n.items() if k not in {"id", "type"}}
                routes._graph.add_node(
                    GraphNode(type=NodeType.DOCUMENT, identifier=n["id"], metadata=meta)
                )
            for e in edges:
                routes._graph.add_edge(
                    GraphEdge(type=EdgeType.CITES, source=e["from"], target=e["to"])
                )
            case = next((n for n in nodes if n["id"] == args.id), None)
            if case is None:
                print("{}")
            else:
                cites = [e["to"] for e in edges if e["from"] == args.id]
                result = {
                    "catchwords": case.get("catchwords", []),
                    "citations": cites,
                }
                print(json.dumps(result))
        else:
            from src.pipeline import build_cloud, match_concepts, normalise
            from src.pipeline.input_handler import parse_input

            if args.graph:
                data = json.loads(args.graph.read_text())
                raw_query = parse_input(data)
            else:
                raw_query = parse_input(args.text)

            text = normalise(raw_query)
            concepts = match_concepts(text)
            cloud = build_cloud(concepts)
            print(json.dumps({"cloud": cloud}))
    elif args.command == "graph":
        if args.graph_command == "subgraph":
            if args.graph_file:
                import sys
                from src.graph.proof_tree import Graph, Node, Edge, build_subgraph, to_dot

                if str(args.graph_file) == "-":
                    data = json.load(sys.stdin)
                else:
                    if args.graph_file.stat().st_mode & 0o444 == 0:
                        raise SystemExit("--graph-file is unreadable")
                    data = json.loads(args.graph_file.read_text())

                g = Graph()
                for n in data.get("nodes", []):
                    g.add_node(Node(n["id"], n["type"], {"label": n.get("title", n["id"])}))
                for e in data.get("edges", []):
                    g.add_edge(Edge(e["from"], e["to"], e["type"], {"label": e.get("type")}))
                nodes, edges = build_subgraph(g, args.node, hops=args.hops)
                print(to_dot(nodes, edges))
            else:
                from src.api.routes import generate_subgraph

                # generate_subgraph currently accepts a single seed node; use the
                # first node provided on the command line
                result = generate_subgraph(args.node[0], args.hops)
                print(json.dumps(result))
        else:
            parser.print_help()
    elif args.command == "tests":
        if args.tests_command == "run":
            from src.api.routes import execute_tests

            story = json.loads(args.story.read_text())
            result = execute_tests(args.ids, story)
            print(json.dumps(result))
        else:
            parser.print_help()
    elif args.command == "cases":
        if args.cases_command == "treatment":
            from src.api.routes import ensure_sample_treatment_graph, fetch_case_treatment

            ensure_sample_treatment_graph()
            result = fetch_case_treatment(args.case_id)
            print(json.dumps(result))
        else:
            parser.print_help()
    elif args.command == "harm":
        if args.harm_command == "compute":
            from tempfile import TemporaryDirectory

            from src.harm.index import _load_weights, _classify
            from src.tools.harm_index import compute_harm_index

            story = json.loads(args.story.read_text())
            weights_cfg = _load_weights()
            metrics: dict[str, float] = {
                "lost_evidence_items": story.get("lost_evidence_items", 0),
            }
            delay = min(
                story.get("delay_months", 0), weights_cfg.get("max_delay_months", 1)
            )
            metrics["delay_months"] = (
                delay / float(weights_cfg.get("max_delay_months", 1))
            )
            for flag in story.get("flags", []):
                metrics[flag] = 1.0

            weights = {
                "lost_evidence_items": weights_cfg.get("lost_evidence_items", 0),
                "delay_months": weights_cfg.get("delay_months", 0),
            }
            for flag, w in weights_cfg.get("flags", {}).items():
                weights[flag] = w

            with TemporaryDirectory() as tmpdir:
                tmp_path = Path(tmpdir) / "story.json"
                tmp_path.write_text(
                    json.dumps({"stakeholder": "story", "metrics": metrics})
                )
                scores = compute_harm_index(data_dir=Path(tmpdir), weights=weights)

            score = scores.get("story", 0.0)
            level = _classify(
                score,
                weights_cfg.get("medium_threshold", 0.33),
                weights_cfg.get("high_threshold", 0.66),
            )
            result = {"score": score, "level": level}
            if args.out:
                Path(args.out).write_text(json.dumps(result))
            print(json.dumps(result))
        else:
            parser.print_help()
    else:
        parser.print_help()


if __name__ == "__main__":
    main()<|MERGE_RESOLUTION|>--- conflicted
+++ resolved
@@ -13,7 +13,6 @@
     from . import glossary as glossary_cmd
     from . import receipts as receipts_cmd
 
-<<<<<<< HEAD
     def _run_publish(args) -> None:
         from src.publish.mirror import generate_site
 
@@ -38,9 +37,7 @@
     )
     publish_parser.set_defaults(func=_run_publish)
 
-=======
     brief_cmd.register(sub)
->>>>>>> 34fdef1f
     frame_cmd.register(sub)
     glossary_cmd.register(sub)
     receipts_cmd.register(sub)
