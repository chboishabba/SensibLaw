name: CI

on:
  push:
  pull_request:

jobs:
  lint:
    runs-on: ubuntu-latest
    steps:
      - uses: actions/checkout@v3
      - uses: actions/setup-python@v4
        with:
          python-version: '3.x'
          cache: 'pip'
      - name: Install dependencies
        run: |
          python -m pip install --upgrade pip
          if [ -f requirements.txt ]; then pip install -r requirements.txt; fi
          pip install ruff
      - name: Lint
        run: ruff src tests

  test:
    runs-on: ubuntu-latest
    steps:
      - uses: actions/checkout@v3
      - uses: actions/setup-python@v4
        with:
          python-version: '3.x'
          cache: 'pip'
      - name: Install dependencies
        run: |
          python -m pip install --upgrade pip
          if [ -f requirements.txt ]; then pip install -r requirements.txt; fi
<<<<<<< HEAD
          pip install pytest
      - name: Test and CLI smoke
        run: |
          set -e
          mkdir -p stubs/pdfminer
          cat <<'PY' > stubs/fastapi.py
class HTTPException(Exception):
    def __init__(self, status_code: int, detail: str):
        self.status_code = status_code
        self.detail = detail
class APIRouter:
    def __init__(self):
        pass
    def get(self, *a, **k):
        def deco(fn):
            return fn
        return deco
    def post(self, *a, **k):
        def deco(fn):
            return fn
        return deco
def Query(*a, **k):
    return None
PY
          cat <<'PY' > stubs/pydantic.py
class BaseModel:
    pass
def Field(default, **kwargs):
    return default
PY
          cat <<'PY' > stubs/pdfminer/high_level.py
def extract_text(path):
    return ""
PY
          touch stubs/pdfminer/__init__.py
          export PYTHONPATH="stubs:."
          pytest -q
          python -m src.cli --help
          python scripts/generate_sample_corpus.py
          python examples/distinguish_glj/demo.py
          python -m src.pdf_ingest --help
=======
          pip install pytest coverage[toml] pytest-cov hypothesis
      - name: Test
        run: pytest --cov=src --cov-report=xml
      - name: Evaluate gold set
        run: sensiblaw eval goldset
      - name: Upload coverage report
        uses: actions/upload-artifact@v4
        with:
          name: coverage-xml
          path: coverage.xml
>>>>>>> 1f323062
<|MERGE_RESOLUTION|>--- conflicted
+++ resolved
@@ -33,7 +33,6 @@
         run: |
           python -m pip install --upgrade pip
           if [ -f requirements.txt ]; then pip install -r requirements.txt; fi
-<<<<<<< HEAD
           pip install pytest
       - name: Test and CLI smoke
         run: |
@@ -75,7 +74,7 @@
           python scripts/generate_sample_corpus.py
           python examples/distinguish_glj/demo.py
           python -m src.pdf_ingest --help
-=======
+
           pip install pytest coverage[toml] pytest-cov hypothesis
       - name: Test
         run: pytest --cov=src --cov-report=xml
@@ -85,5 +84,4 @@
         uses: actions/upload-artifact@v4
         with:
           name: coverage-xml
-          path: coverage.xml
->>>>>>> 1f323062
+          path: coverage.xml