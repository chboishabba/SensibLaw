name: CI

on:
  push:
  pull_request:

jobs:
  build:
    runs-on: ubuntu-latest
    steps:
      - uses: actions/checkout@v4
      - uses: actions/setup-python@v4
        with:
          python-version: '3.x'
          cache: 'pip'
      - name: Install dependencies
        run: |
          python -m pip install --upgrade pip
<<<<<<< HEAD
          pip install -e ".[dev,test]"
      - name: Run pre-commit
        run: pre-commit run --all-files
      - name: Run tests
        run: pytest
=======
          pip install .[test]
          pip install ruff
      - name: Lint
        run: ruff check src tests

  test:
    runs-on: ubuntu-latest
    steps:
      - uses: actions/checkout@v3
      - uses: actions/setup-python@v4
        with:
          python-version: '3.x'
          cache: 'pip'
      - name: Install dependencies
        run: |
          python -m pip install --upgrade pip
          pip install .[test]

          if [ -f requirements.txt ]; then pip install -r requirements.txt; fi
          pip install pytest
      - name: Test and CLI smoke
        run: |
          set -e
          mkdir -p stubs/pdfminer
          cat <<'PY' > stubs/fastapi.py
class HTTPException(Exception):
    def __init__(self, status_code: int, detail: str):
        self.status_code = status_code
        self.detail = detail
class APIRouter:
    def __init__(self):
        pass
    def get(self, *a, **k):
        def deco(fn):
            return fn
        return deco
    def post(self, *a, **k):
        def deco(fn):
            return fn
        return deco
def Query(*a, **k):
    return None
PY
          cat <<'PY' > stubs/pydantic.py
class BaseModel:
    pass
def Field(default, **kwargs):
    return default
PY
          cat <<'PY' > stubs/pdfminer/high_level.py
def extract_text(path):
    return ""
PY
          touch stubs/pdfminer/__init__.py
          export PYTHONPATH="stubs:."
          pytest -q
          python -m src.cli --help
          python scripts/generate_sample_corpus.py
          python examples/distinguish_glj/demo.py
          python -m src.pdf_ingest --help

          pip install pytest coverage[toml] pytest-cov hypothesis
      - name: Test
        run: pytest --cov=src --cov-report=xml
      - name: Evaluate gold set
        run: sensiblaw eval goldset
      - name: Upload coverage report
        uses: actions/upload-artifact@v4
        with:
          name: coverage-xml
          path: coverage.xml
>>>>>>> 297b00c7
<|MERGE_RESOLUTION|>--- conflicted
+++ resolved
@@ -16,13 +16,13 @@
       - name: Install dependencies
         run: |
           python -m pip install --upgrade pip
-<<<<<<< HEAD
           pip install -e ".[dev,test]"
       - name: Run pre-commit
         run: pre-commit run --all-files
       - name: Run tests
         run: pytest
-=======
+
+
           pip install .[test]
           pip install ruff
       - name: Lint
@@ -93,5 +93,4 @@
         uses: actions/upload-artifact@v4
         with:
           name: coverage-xml
-          path: coverage.xml
->>>>>>> 297b00c7
+          path: coverage.xml